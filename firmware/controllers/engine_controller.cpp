--- conflicted
+++ resolved
@@ -120,8 +120,6 @@
 #endif // EFI_ENGINE_CONTROL
 }
 
-<<<<<<< HEAD
-=======
 static void mostCommonInitEngineController(Logging *sharedLogger DECLARE_ENGINE_PARAMETER_SUFFIX) {
 #if !EFI_UNIT_TEST
 	// This is tested independently - don't configure sensors for tests.
@@ -163,7 +161,6 @@
 
 }
 
->>>>>>> 8f13ae2e
 #if EFI_ENABLE_MOCK_ADC
 
 static void initMockVoltage(void) {
