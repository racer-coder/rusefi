/**
 * @file	idle_thread.h
 * @brief	Idle Valve Control thread
 *
 * @date May 23, 2013
 * @author Andrey Belomutskiy, (c) 2012-2020
 */

#pragma once

#include "engine_module.h"
#include "engine_ptr.h"
#include "rusefi_types.h"
#include "periodic_task.h"
#include "pid.h"

struct IIdleController {
	enum class Phase : uint8_t {
		Cranking,	// Below cranking threshold
		Idling,		// Below idle RPM, off throttle
		Coasting,	// Off throttle but above idle RPM
		CrankToIdleTaper, // Taper between cranking and idling
		Running,	// On throttle
	};

	virtual Phase determinePhase(int rpm, int targetRpm, SensorResult tps, float vss, float crankingTaperFraction) const = 0;
	virtual int getTargetRpm(float clt) const = 0;
	virtual float getCrankingOpenLoop(float clt) const = 0;
	virtual float getRunningOpenLoop(float clt, SensorResult tps) const = 0;
	virtual float getOpenLoop(Phase phase, float clt, SensorResult tps, float crankingTaperFraction) const = 0;
	virtual float getClosedLoop(Phase phase, float tps, int rpm, int target) = 0;
	virtual float getCrankingTaperFraction() const = 0;
};

<<<<<<< HEAD
class IdleController : public IIdleController, public EngineModule {
public:
	DECLARE_ENGINE_PTR;

	typedef IIdleController interface_t;

=======
class IdleController : public IIdleController, public EnginePtr {
public:
>>>>>>> 16c45912
	void init(pid_s* idlePidConfig);

	float getIdlePosition();

	// TARGET DETERMINATION
	int getTargetRpm(float clt) const override;

	// PHASE DETERMINATION: what is the driver trying to do right now?
	Phase determinePhase(int rpm, int targetRpm, SensorResult tps, float vss, float crankingTaperFraction) const override;
	float getCrankingTaperFraction() const override;

	// OPEN LOOP CORRECTIONS
	float getCrankingOpenLoop(float clt) const override;
	float getRunningOpenLoop(float clt, SensorResult tps) const override;
	float getOpenLoop(Phase phase, float clt, SensorResult tps, float crankingTaperFraction) const override;

	float getIdleTimingAdjustment(int rpm);
	float getIdleTimingAdjustment(int rpm, int targetRpm, Phase phase);

	// CLOSED LOOP CORRECTION
	float getClosedLoop(IIdleController::Phase phase, float tpsPos, int rpm, int targetRpm) override;

	void onConfigurationChange(engine_configuration_s const * previousConfig) final;
	void onSlowCallback() final;

	// Allow querying state from outside
	bool isIdlingOrTaper() {
		return m_lastPhase == Phase::Idling || (CONFIG(useSeparateIdleTablesForCrankingTaper) && m_lastPhase == Phase::CrankToIdleTaper);
	}

private:
	// These are stored by getIdlePosition() and used by getIdleTimingAdjustment()
	Phase m_lastPhase = Phase::Cranking;
	int m_lastTargetRpm = 0;

	// This is stored by getClosedLoop and used in case we want to "do nothing"
	float m_lastAutomaticPosition = 0;

	Pid m_timingPid;
};

percent_t getIdlePosition();

void applyIACposition(percent_t position DECLARE_ENGINE_PARAMETER_SUFFIX);
void setManualIdleValvePosition(int positionPercent);

void startIdleThread(DECLARE_ENGINE_PARAMETER_SIGNATURE);
void setDefaultIdleParameters(DECLARE_CONFIG_PARAMETER_SIGNATURE);
void startIdleBench(void);
void setIdleOffset(float value);
void setIdlePFactor(float value);
void setIdleIFactor(float value);
void setIdleDFactor(float value);
void setIdleMode(idle_mode_e value DECLARE_ENGINE_PARAMETER_SUFFIX);
void setTargetIdleRpm(int value);
Pid * getIdlePid(DECLARE_ENGINE_PARAMETER_SIGNATURE);
void startPedalPins(DECLARE_ENGINE_PARAMETER_SIGNATURE);
void stopPedalPins(DECLARE_ENGINE_PARAMETER_SIGNATURE);
<|MERGE_RESOLUTION|>--- conflicted
+++ resolved
@@ -32,17 +32,10 @@
 	virtual float getCrankingTaperFraction() const = 0;
 };
 
-<<<<<<< HEAD
-class IdleController : public IIdleController, public EngineModule {
+class IdleController : public IIdleController, public EnginePtr, public EngineModule {
 public:
-	DECLARE_ENGINE_PTR;
-
 	typedef IIdleController interface_t;
 
-=======
-class IdleController : public IIdleController, public EnginePtr {
-public:
->>>>>>> 16c45912
 	void init(pid_s* idlePidConfig);
 
 	float getIdlePosition();
