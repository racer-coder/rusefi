/**
 * @file	engine.h
 *
 * @date May 21, 2014
 * @author Andrey Belomutskiy, (c) 2012-2020
 */

#pragma once

#include "globalaccess.h"
#include "engine_state.h"
#include "rpm_calculator.h"
#include "event_registry.h"
#include "table_helper.h"
#include "listener_array.h"
#include "accel_enrichment.h"
#include "trigger_central.h"
#include "local_version_holder.h"
#include "buttonshift.h"
#include "tcu.h"

#if EFI_SIGNAL_EXECUTOR_ONE_TIMER
// PROD real firmware uses this implementation
#include "single_timer_executor.h"
#endif /* EFI_SIGNAL_EXECUTOR_ONE_TIMER */
#if EFI_SIGNAL_EXECUTOR_SLEEP
#include "signal_executor_sleep.h"
#endif /* EFI_SIGNAL_EXECUTOR_SLEEP */
#if EFI_UNIT_TEST
#include "global_execution_queue.h"
#endif /* EFI_UNIT_TEST */

#define FAST_CALLBACK_PERIOD_MS 5

class RpmCalculator;
class AirmassModelBase;

#define MAF_DECODING_CACHE_SIZE 256

#define MAF_DECODING_CACHE_MULT (MAF_DECODING_CACHE_SIZE / 5.0)

/**
 * I am not sure if this needs to be configurable.
 *
 * Also technically the whole feature might be implemented as cranking fuel coefficient curve by TPS.
 */
// todo: not great location for these
#define CLEANUP_MODE_TPS 90
#define STEPPER_PARKING_TPS CLEANUP_MODE_TPS

#define CYCLE_ALTERNATION 2

class IEtbController;
class IFuelComputer;
class IInjectorModel;

class PrimaryTriggerConfiguration : public TriggerConfiguration {
public:
	PrimaryTriggerConfiguration(Engine *engine);
	bool isUseOnlyRisingEdgeForTrigger() const;
	const char * getPrintPrefix() const;
	bool isSilentTriggerError() const;
	bool isVerboseTriggerSynchDetails() const;
	debug_mode_e getDebugMode() const;
	trigger_type_e getType() const;
private:
	Engine *engine;
};

class VvtTriggerConfiguration : public TriggerConfiguration {
public:
	VvtTriggerConfiguration(Engine *engine);
	bool isUseOnlyRisingEdgeForTrigger() const;
	const char * getPrintPrefix() const;
	bool isSilentTriggerError() const;
	bool isVerboseTriggerSynchDetails() const;
	debug_mode_e getDebugMode() const;
	trigger_type_e getType() const;
private:
	Engine *engine;
};

class Engine : public TriggerStateListener {
public:
	explicit Engine(persistent_config_s *config);
	Engine();

	IEtbController *etbControllers[ETB_COUNT] = {nullptr};
	IFuelComputer *fuelComputer = nullptr;
	IInjectorModel *injectorModel = nullptr;

	cyclic_buffer<int> triggerErrorDetection;

	GearControllerBase *gearController;

	PrimaryTriggerConfiguration primaryTriggerConfiguration;
	VvtTriggerConfiguration vvtTriggerConfiguration;

#if EFI_SHAFT_POSITION_INPUT
	void OnTriggerStateDecodingError();
	void OnTriggerStateProperState(efitick_t nowNt) override;
	void OnTriggerSyncronization(bool wasSynchronized) override;
	void OnTriggerInvalidIndex(int currentIndex) override;
	void OnTriggerSynchronizationLost() override;
#endif

	void setConfig(persistent_config_s *config);
	injection_mode_e getCurrentInjectionMode(DECLARE_ENGINE_PARAMETER_SIGNATURE);

	LocalVersionHolder versionForConfigurationListeners;
	LocalVersionHolder auxParametersVersion;
	operation_mode_e getOperationMode(DECLARE_ENGINE_PARAMETER_SIGNATURE);

	AuxActor auxValves[AUX_DIGITAL_VALVE_COUNT][2];

#if EFI_UNIT_TEST
	bool needTdcCallback = true;
#endif /* EFI_UNIT_TEST */


#if EFI_LAUNCH_CONTROL
	bool launchActivatePinState = false;
	bool isLaunchCondition = false;
	bool applyLaunchExtraFuel = false;
	bool setLaunchBoostDuty = false;
	bool applyLaunchControlRetard = false;
	bool rpmHardCut = false;
#endif /* EFI_LAUNCH_CONTROL */

	/**
	 * if 2nd TPS is not configured we do not run 2nd ETB
	 */
	int etbActualCount = 0;

	/**
	 * By the way 32-bit value should hold at least 400 hours of events at 6K RPM x 12 events per revolution
	 */
	int globalSparkIdCounter = 0;

	// this is useful at least for real hardware integration testing - maybe a proper solution would be to simply
	// GND input pins instead of leaving them floating
	bool hwTriggerInputEnabled = true;


#if !EFI_PROD_CODE
	float mockMapValue = 0;
#endif

	int getGlobalConfigurationVersion(void) const;
	/**
	 * true if a recent configuration change has changed any of the trigger settings which
	 * we have not adjusted for yet
	 */
	bool isTriggerConfigChanged = false;
	LocalVersionHolder triggerVersion;

	// a pointer with interface type would make this code nicer but would carry extra runtime
	// cost to resolve pointer, we use instances as a micro optimization
#if EFI_SIGNAL_EXECUTOR_ONE_TIMER
	SingleTimerExecutor executor;
#endif
#if EFI_SIGNAL_EXECUTOR_SLEEP
	SleepExecutor executor;
#endif
#if EFI_UNIT_TEST
	TestExecutor executor;
#endif

#if EFI_ENGINE_CONTROL
	FuelSchedule injectionEvents;
	IgnitionEventList ignitionEvents;
#endif /* EFI_ENGINE_CONTROL */

	bool needToStopEngine(efitick_t nowNt) const;
	bool etbAutoTune = false;
	/**
	 * That's the linked list of pending events scheduled in relation to trigger
	 * At the moment we iterate over the whole list while looking for events for specific trigger index
	 * We can make it an array of lists per trigger index, but that would take some RAM and probably not needed yet.
	 */
	AngleBasedEvent *angleBasedEventsHead = nullptr;
	/**
	 * this is based on isEngineChartEnabled and engineSnifferRpmThreshold settings
	 */
	bool isEngineChartEnabled = false;
	/**
	 * this is based on sensorChartMode and sensorSnifferRpmThreshold settings
	 */
	sensor_chart_e sensorChartMode = SC_OFF;
	/**
	 * based on current RPM and isAlternatorControlEnabled setting
	 */
	bool isAlternatorControlEnabled = false;

	bool isCltBroken = false;
	bool slowCallBackWasInvoked = false;

	/**
	 * remote telemetry: if not zero, time to stop flashing 'CALL FROM PIT STOP' light
	 * todo: looks like there is a bug here? 64 bit storage an 32 bit time logic? anyway this feature is mostly a dream at this point
	 */
	efitimems64_t callFromPitStopEndTime = 0;

	/**
	 * This flag indicated a big enough problem that engine control would be
	 * prohibited if this flag is set to true.
	 */
	bool withError = false;

	RpmCalculator rpmCalculator;
	persistent_config_s *config = nullptr;
	/**
	 * we use funny unique name to make sure that compiler is not confused between global variable and class member
	 * todo: this variable is probably a sign of some problem, should we even have it?
	 */
	engine_configuration_s *engineConfigurationPtr = nullptr;

	/**
	 * this is about 'stopengine' command
	 */
	efitick_t stopEngineRequestTimeNt = 0;


	bool startStopState = false;
	efitick_t startStopStateLastPushTime = 0;
	int startStopStateToggleCounter = 0;

	/**
	 * this is needed by getTimeIgnitionSeconds() and checkShutdown()
	 */
	efitick_t ignitionOnTimeNt = 0;

	/**
	 * this is needed by getTimeIgnitionSeconds() and checkShutdown()
	 */
	efitick_t ignitionOnTimeNt = 0;

	/**
	 * This counter is incremented every time user adjusts ECU parameters online (either via rusEfi console or other
	 * tuning software)
	 */
	volatile int globalConfigurationVersion = 0;

	/**
	 * always 360 or 720, never zero
	 */
	angle_t engineCycle;

	LoadAccelEnrichment engineLoadAccelEnrichment;
	TpsAccelEnrichment tpsAccelEnrichment;

	TriggerCentral triggerCentral;

	/**
	 * Each individual fuel injection duration for current engine cycle, without wall wetting
	 * including everything including injector lag, both cranking and running
	 * @see getInjectionDuration()
	 */
	floatms_t injectionDuration = 0;

	/**
	 * This one with wall wetting accounted for, used for logging.
	 */
	floatms_t actualLastInjection = 0;

	// Standard cylinder air charge - 100% VE at standard temperature, grams per cylinder
	float standardAirCharge = 0;

	void periodicFastCallback(DECLARE_ENGINE_PARAMETER_SIGNATURE);
	void periodicSlowCallback(DECLARE_ENGINE_PARAMETER_SIGNATURE);
	void updateSlowSensors(DECLARE_ENGINE_PARAMETER_SIGNATURE);
	void initializeTriggerWaveform(Logging *logger DECLARE_ENGINE_PARAMETER_SUFFIX);

	bool clutchUpState = false;
	bool clutchDownState = false;
	bool brakePedalState = false;

	// todo: extract some helper which would contain boolean state and most recent toggle time?
	bool acSwitchState = false;
	efitimeus_t acSwitchLastChangeTime = 0;

	bool isRunningPwmTest = false;

	int getRpmHardLimit(DECLARE_ENGINE_PARAMETER_SIGNATURE);

	FsioState fsioState;

	/**
	 * Are we experiencing knock right now?
	 */
	bool knockNow = false;
	/**
	 * Have we experienced knock since engine was started?
	 */
	bool knockEver = false;
	/**
     * KnockCount is directly proportional to the degrees of ignition
     * advance removed
     */
    int knockCount = 0;

    float knockVolts = 0;

    bool knockDebug = false;

	efitimeus_t timeOfLastKnockEvent = 0;

	/**
	 * are we running any kind of functional test? this affect
	 * some areas
	 */
	bool isFunctionalTestMode = false;

	bool directSelfStimulation = false;

	void resetEngineSnifferIfInTestMode();

	/**
	 * pre-calculated offset for given sequence index within engine cycle
	 * (not cylinder ID)
	 */
	angle_t ignitionPositionWithinEngineCycle[IGNITION_PIN_COUNT];
	/**
	 * pre-calculated reference to which output pin should be used for
	 * given sequence index within engine cycle
	 * todo: update documentation
	 */
	int ignitionPin[IGNITION_PIN_COUNT];

	// Store current ignition mode for prepareIgnitionPinIndices()
	ignition_mode_e ignitionModeForPinIndices = Force_4_bytes_size_ignition_mode;

	/**
	 * this is invoked each time we register a trigger tooth signal
	 */
	void onTriggerSignalEvent(efitick_t nowNt);
	EngineState engineState;
	SensorsState sensors;
	efitick_t lastTriggerToothEventTimeNt = 0;


	/**
	 * This coefficient translates ADC value directly into voltage adjusted according to
	 * voltage divider configuration with just one multiplication. This is a future (?) performance optimization.
	 */
	float adcToVoltageInputDividerCoefficient = NAN;

	/**
	 * This field is true if we are in 'cylinder cleanup' state right now
	 * see isCylinderCleanupEnabled
	 */
	bool isCylinderCleanupMode = false;

	/**
	 * value of 'triggerShape.getLength()'
	 * pre-calculating this value is a performance optimization
	 */
	uint32_t engineCycleEventCount = 0;

	void preCalculate(DECLARE_ENGINE_PARAMETER_SIGNATURE);

	void watchdog();

	/**
	 * Needed by EFI_MAIN_RELAY_CONTROL to shut down the engine correctly.
	 * This method cancels shutdown if the ignition voltage is detected.
	 */
	void checkShutdown(DECLARE_ENGINE_PARAMETER_SIGNATURE);

	/**
	 * Allows to finish some long-term shutdown procedures (stepper motor parking etc.)
	   Called when the ignition switch is turned off (vBatt is too low).
	   Returns true if some operations are in progress on background.
	 */
	bool isInShutdownMode(DECLARE_ENGINE_PARAMETER_SIGNATURE) const;
<<<<<<< HEAD
=======

	/**
	 * The stepper does not work if the main relay is turned off (it requires +12V).
	 * Needed by the stepper motor code to detect if it works.
	 */
	bool isMainRelayEnabled(DECLARE_ENGINE_PARAMETER_SIGNATURE) const;
	
	/**
	 * Needed by EFI_MAIN_RELAY_CONTROL to handle fuel pump and shutdown timings correctly.
	 * This method returns the number of seconds since the ignition voltage is present.
	 * The return value is float for more FSIO flexibility.
	 */
	float getTimeIgnitionSeconds(void) const;
>>>>>>> 6a3d2123

	/**
	 * The stepper does not work if the main relay is turned off (it requires +12V).
	 * Needed by the stepper motor code to detect if it works.
	 */
	bool isMainRelayEnabled(DECLARE_ENGINE_PARAMETER_SIGNATURE) const;
	
	/**
	 * Needed by EFI_MAIN_RELAY_CONTROL to handle fuel pump and shutdown timings correctly.
	 * This method returns the number of seconds since the ignition voltage is present.
	 * The return value is float for more FSIO flexibility.
	 */
	float getTimeIgnitionSeconds(void) const;

	void knockLogic(float knockVolts DECLARE_ENGINE_PARAMETER_SUFFIX);
	void printKnockState(void);

	AirmassModelBase* mockAirmassModel = nullptr;

private:
	/**
	 * By the way:
	 * 'cranking' means engine is not stopped and the rpm are below crankingRpm
	 * 'running' means RPM are above crankingRpm
	 * 'spinning' means the engine is not stopped
	 */
	bool isSpinning = false;
	void reset();
};

void prepareShapes(DECLARE_ENGINE_PARAMETER_SIGNATURE);
void applyNonPersistentConfiguration(Logging * logger DECLARE_ENGINE_PARAMETER_SUFFIX);
void prepareOutputSignals(DECLARE_ENGINE_PARAMETER_SIGNATURE);

void validateConfiguration(DECLARE_ENGINE_PARAMETER_SIGNATURE);
void doScheduleStopEngine(DECLARE_ENGINE_PARAMETER_SIGNATURE);<|MERGE_RESOLUTION|>--- conflicted
+++ resolved
@@ -231,11 +231,6 @@
 	efitick_t ignitionOnTimeNt = 0;
 
 	/**
-	 * this is needed by getTimeIgnitionSeconds() and checkShutdown()
-	 */
-	efitick_t ignitionOnTimeNt = 0;
-
-	/**
 	 * This counter is incremented every time user adjusts ECU parameters online (either via rusEfi console or other
 	 * tuning software)
 	 */
@@ -373,29 +368,13 @@
 	   Returns true if some operations are in progress on background.
 	 */
 	bool isInShutdownMode(DECLARE_ENGINE_PARAMETER_SIGNATURE) const;
-<<<<<<< HEAD
-=======
 
 	/**
 	 * The stepper does not work if the main relay is turned off (it requires +12V).
 	 * Needed by the stepper motor code to detect if it works.
 	 */
 	bool isMainRelayEnabled(DECLARE_ENGINE_PARAMETER_SIGNATURE) const;
-	
-	/**
-	 * Needed by EFI_MAIN_RELAY_CONTROL to handle fuel pump and shutdown timings correctly.
-	 * This method returns the number of seconds since the ignition voltage is present.
-	 * The return value is float for more FSIO flexibility.
-	 */
-	float getTimeIgnitionSeconds(void) const;
->>>>>>> 6a3d2123
-
-	/**
-	 * The stepper does not work if the main relay is turned off (it requires +12V).
-	 * Needed by the stepper motor code to detect if it works.
-	 */
-	bool isMainRelayEnabled(DECLARE_ENGINE_PARAMETER_SIGNATURE) const;
-	
+
 	/**
 	 * Needed by EFI_MAIN_RELAY_CONTROL to handle fuel pump and shutdown timings correctly.
 	 * This method returns the number of seconds since the ignition voltage is present.
