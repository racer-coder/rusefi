/**
 * @file	rusefi_enums.h
 * @brief	Fundamental rusEfi enumerable types live here
 *
 * @note this file should probably not include any other files
 *
 * @date Jan 14, 2014
 * @author Andrey Belomutskiy, (c) 2012-2020
 */

#pragma once

#include "efifeatures.h"
#include "obd_error_codes.h"
// we do not want to start the search for header from current folder so we use brackets here
// https://stackoverflow.com/questions/21593/what-is-the-difference-between-include-filename-and-include-filename
#include <rusefi_hw_enums.h>

// I believe that TunerStudio curve editor has a bug with F32 support
// because of that bug we cannot have '1.05' for 5% extra multiplier
/**
 * *0.01 because of https://sourceforge.net/p/rusefi/tickets/153/
 */

#define PERCENT_MULT 100.0f
#define PERCENT_DIV 0.01f

/**
 * http://rusefi.com/wiki/index.php?title=Manual:Engine_Type
 */
typedef enum {
	DEFAULT_FRANKENSO = 0,
	AUDI_AAN = 1,
	/**
	 * 1995 Dodge Neon
	 * http://rusefi.com/forum/viewtopic.php?t=360
	 */
	DODGE_NEON_1995 = 2,
	/**
	 * 1996 1.3 Ford Aspire
	 * http://rusefi.com/forum/viewtopic.php?t=375
	 */
	FORD_ASPIRE_1996 = 3,
	/**
	 * 36-1 toothed wheel engine
	 * http://rusefi.com/forum/viewtopic.php?t=282
	 */
	FORD_FIESTA = 4,
	NISSAN_PRIMERA = 5,
	HONDA_ACCORD_CD = 6,
	FORD_INLINE_6_1995 = 7,
	/**
	 * one cylinder engine
	 * 139qmb 50-90cc
	 * http://rusefi.com/forum/viewtopic.php?f=3&t=332
	 */
	GY6_139QMB = 8,

	MAZDA_MIATA_NB1 = 9,

	ROVER_V8 = 10,

	MRE_MIATA_NB2_MAP = 11,

	MRE_MIATA_NA6_VAF = ET_MRE_MIATA_NA6_VAF,

	MRE_MIATA_NB2_ETB = 13,

	FORD_ESCORT_GT = 14,

	MRE_MIATA_NB2_MAF = ET_MRE_MIATA_NB2_MAF,

	MITSU_4G93 = 16,

	/**
	 * a version of HONDA_ACCORD_CD which only uses two of three trigger input sensors
	 */
	HONDA_ACCORD_CD_TWO_WIRES = 17,

	HONDA_ACCORD_CD_DIP = 18,

	// Frankenstein board
	MIATA_1990 = 19,
	MIATA_1994_DEVIATOR = 20,
	MIATA_1996 = 21,

	SUBARU_2003_WRX = 22,

	DODGE_NEON_2003_CAM = 23,
	BMW_M73_M = 24,

	BMW_E34 = 25,

	TEST_ENGINE = 26,

	// used by unit test
	// see https://github.com/rusefi/rusefi/issues/898
	// see TriggerWaveform::bothFrontsRequired
	ISSUE_898 = 27,

	MAZDA_626 = 28,

	SACHS = 29,

	// LED physical order set for older test fixtures
	MRE_BOARD_OLD_TEST = 30,

	MRE_BOARD_NEW_TEST = 31,

	VW_ABA = 32,

	DODGE_STRATUS = 33,

	DAIHATSU = 34,

	CAMARO_4 = 35,

	SUZUKI_VITARA = 36,

	CHEVY_C20_1973 = 37,

	TOYOTA_JZS147 = 38, // 2JZ-GTE NON VVTi

	LADA_KALINA = 39,

	BMW_M73_F = 40,

	// Frankenso board
	MIATA_NA6_MAP = ET_FRANKENSO_MIATA_NA6,

	ZIL_130 = 42,

	HONDA_600 = 43,

	TOYOTA_2JZ_GTE_VVTi = 44,

	TEST_ENGINE_VVT = 45,

	DODGE_NEON_2003_CRANK = 46,

	/**
	 * proper NB2 setup, 2003 red test mule car
	 */
	MAZDA_MIATA_2003 = ET_FRANKENSO_MIATA_NB2,

	HONDA_ACCORD_1_24_SHIFTED = 48,

	FRANKENSO_QA_ENGINE = 49,

	/**
	 * this is about unit-testing skipped wheel trigger
	 */
	TEST_CIVIC_4_0_BOTH = 50,

	/**
	 * this is about unit-testing skipped wheel trigger
	 */
	TEST_CIVIC_4_0_RISE = 51,


	TEST_ISSUE_366_BOTH = 52,
	TEST_ISSUE_366_RISE = 53,

	/**
	 * green Hunchback race car - VVT engine on a NA body with NA return fuel lines which
	 * means different fuel pressure situation
	 */
	MAZDA_MIATA_2003_NA_RAIL = 54,

	MAZDA_MIATA_2003_BOARD_TEST = 55,

	MAZDA_MIATA_NA8 = 56,

	// see also	MIATA_NA6_MAP = 41
	MIATA_NA6_VAF = ET_FRANKENSO_MIATA_NA6_VAF,

	ETB_BENCH_ENGINE = 58,

	TLE8888_BENCH_ENGINE = 59,

	MICRO_RUS_EFI = ET_MRE_DEFAULTS,

	PROTEUS = 61,

	VW_B6 = 62,

	BMW_M73_PROTEUS = ET_BMW_M73_PROTEUS,

	DODGE_RAM = 64,
	CITROEN_TU3JP = ET_CITROEN_TU3JP,

	MRE_MIATA_NA6_MAP = ET_MRE_MIATA_NA6_MAP,


	/**
	 * this configuration has as few pins configured as possible
	 */
	MINIMAL_PINS = 99,
	PROMETHEUS_DEFAULTS = 100,
	SUBARUEJ20G_DEFAULTS = 101,
	VAG_18_TURBO = 102,

	TEST_33816 = 103,

	BMW_M73_MRE = 104,
	BMW_M73_MRE_SLAVE = 105,

	Force_4_bytes_size_engine_type = ENUM_32_BITS,
} engine_type_e;


/**
 * @see http://rusefi.com/wiki/index.php?title=Manual:Software:Trigger
 */
typedef enum {
	TT_TOOTHED_WHEEL = 0,
	TT_FORD_ASPIRE = 1,
	TT_DODGE_NEON_1995 = 2,
	/**
	 * https://rusefi.com/wiki/index.php?title=Manual:Software:Trigger#Mazda_Miata_NA
	 */
	TT_MAZDA_MIATA_NA = 3,
	/**
	 * NB1 means non-VVT NB, 99 and 00 1.8 engine
	 */
	TT_MAZDA_MIATA_NB1 = 4,
	TT_GM_7X = 5,
	TT_MINI_COOPER_R50 = 6,
	TT_MAZDA_SOHC_4 = 7,
	/**
	 * "60/2"
	 * See also TT_ONE_PLUS_TOOTHED_WHEEL_60_2
	 */
	TT_TOOTHED_WHEEL_60_2 = 8,
	TT_TOOTHED_WHEEL_36_1 = 9,

	TT_HONDA_4_24_1 = 10,

	TT_MITSUBISHI = 11,

	// this makes sense because mechanical spark distribution does not require synchronization
	TT_HONDA_4_24 = 12,

	TT_HONDA_1_4_24 = 13,

	// cam-based
	TT_DODGE_NEON_2003_CAM = 14,

	TT_MAZDA_DOHC_1_4 = 15,

	// "1+1"
	// see also TT_ONE a bit below
	TT_ONE_PLUS_ONE = 16,
	// "1+60/2"
	TT_ONE_PLUS_TOOTHED_WHEEL_60_2 = 17,
	// just one channel with just one tooth
	TT_ONE = 18,

	TT_DODGE_RAM = 19,
	/**
	 * It looks like this is the VR shape if you have your wires flipped
	 */
	TT_60_2_VW = 20,

	TT_HONDA_1_24 = 21,

	TT_DODGE_STRATUS = 22,

	TT_36_2_2_2 = 23,

	/**
	 * only the 4 tooth signal, without the 360 signal
	 * 8,2,2,2 Nissan pattern
	 * See also TT_NISSAN_SR20VE_360
	 */
	TT_NISSAN_SR20VE = 24,

	TT_2JZ_3_34 = 25,

	TT_ROVER_K = 26,

	TT_GM_LS_24 = 27,

	TT_HONDA_CBR_600 = 28,

	TT_2JZ_1_12 = 29,

	TT_HONDA_CBR_600_CUSTOM = 30,

	// skipped 3/1 with cam sensor for testing
	TT_3_1_CAM = 31,

	// crank-based in case your cam is broken
	TT_DODGE_NEON_2003_CRANK = 32,

	/**
	 * this takes care of crank sensor, VVT sensor should be configured separately
	 * for VVT simulated trigger signal we have https://github.com/rusefi/rusefi/issues/566 gap
	 * See also TT_MAZDA_MIATA_VVT_TEST
	 */
	TT_MIATA_VVT = 33,

	/**
	 * This is a different version of TT_HONDA_ACCORD_1_24
	 * See https://sourceforge.net/p/rusefi/tickets/319/
	 */
	TT_HONDA_ACCORD_1_24_SHIFTED = 34,

	/**
	 * a version of NB1 with shifted CAM, useful for VVT testing & development
	 */
	TT_MAZDA_MIATA_VVT_TEST = 35,

	TT_SUBARU_7_6 = 36,

	// this one is 6 cylinder, see TT_JEEP_4_cyl for 4 cylinders
	TT_JEEP_18_2_2_2 = 37,

	/*
	 * See also TT_NISSAN_SR20VE
	 */
	TT_NISSAN_SR20VE_360 = 38,

	TT_DODGE_NEON_1995_ONLY_CRANK = 39,

	// Jeep XJ 2500cc 4 cylinder. See also TT_JEEP_18_2_2_2 for 6 cylinders
	TT_JEEP_4_CYL = 40,

	// magneti marelli Fiat/Lancia IAW P8 from the 90', 2.0 16 v turbo engine - Lancia Coupe
	// https://rusefi.com/forum/viewtopic.php?f=5&t=1440
	TT_FIAT_IAW_P8 = 41,

	TT_MAZDA_Z5 = 42,

	/**
	 * This shape for camshaft ONLY
	 */
	TT_MIATA_NB2_VVT_CAM = 43,

	TT_RENIX_44_2_2 = 44,

	/**
	 * Same as TT_RENIX_44_2_2 but repeated three times, not two.
	 */
	TT_RENIX_66_2_2_2 = 45,

	TT_HONDA_K_12_1 = 46,

	TT_BOSCH_QUICK_START = 47,

	TT_TOOTHED_WHEEL_36_2 = 48,

	TT_SUBARU_SVX = 49,

	// do not forget to edit "#define trigger_type_e_enum" line in integration/rusefi_config.txt file to propogate new value to rusefi.ini TS project
	// do not forget to invoke "gen_config.bat" once you make changes to integration/rusefi_config.txt
	// todo: one day a hero would integrate some of these things into Makefile in order to reduce manual magic
	//
	// Another point: once you add a new trigger, run get_trigger_images.bat which would run rusefi_test.exe from unit_tests
	//
	TT_UNUSED = 50, // this is used if we want to iterate over all trigger types

	Force_4_bytes_size_trigger_type = ENUM_32_BITS,
} trigger_type_e;

typedef enum {
	ADC_OFF = 0,
	ADC_SLOW = 1,
	ADC_FAST = 2,

	Force_4_bytes_size_adc_channel_mode = ENUM_32_BITS,
} adc_channel_mode_e;

typedef enum {
	TV_FALL = 0,
	TV_RISE = 1
} trigger_value_e;

// see also PWM_PHASE_MAX_WAVE_PER_PWM
// todo: better names?
typedef enum {
	T_PRIMARY = 0,
	T_SECONDARY = 1,
	// todo: I really do not want to call this 'tertiary'. maybe we should rename all of these?
	T_CHANNEL_3 = 2,
	T_NONE = 15
} trigger_wheel_e;

// see also 'HW_EVENT_TYPES'
typedef enum {
	SHAFT_PRIMARY_FALLING = 0,
	SHAFT_PRIMARY_RISING = 1,
	SHAFT_SECONDARY_FALLING = 2,
	SHAFT_SECONDARY_RISING = 3,
	SHAFT_3RD_FALLING = 4,
	SHAFT_3RD_RISING = 5,
} trigger_event_e;

typedef enum {
	/**
	 * This mode is useful for troubleshooting and research - events are logged but no effects on phase synchronization
	 */
	VVT_INACTIVE = 0,

	/**
	 * Single-tooth cam sensor mode where TDC and cam signal happen in opposite 360 degree of 720 degree engine cycle
	 */
	VVT_SECOND_HALF = 1,
	/**
	 * Toyota 2JZ has three cam tooth. We pick one of these three tooth to synchronize based on the expected angle position of the event
	 */
	VVT_2JZ = 2,
	/**
	 * Mazda NB2 has three cam tooth. We synchronize based on gap ratio.
	 */
	MIATA_NB2 = 3,

	/**
	 * Single-tooth cam sensor mode where TDC and cam signal happen in the same 360 degree of 720 degree engine cycle
	 */
	VVT_FIRST_HALF = 4,

	Force_4_bytes_size_vvt_mode = ENUM_32_BITS,
} vvt_mode_e;

/**
 * This enum is used to select your desired Engine Load calculation algorithm
 */
typedef enum {
	/**
<<<<<<< HEAD
	 * Throttle Position Sensor value is used as engine load. http://en.wikipedia.org/wiki/Throttle_position_sensor
	 */
	LM_ALPHA_N = 1,
=======
	 * raw Mass Air Flow sensor value algorithm. http://en.wikipedia.org/wiki/Mass_flow_sensor
	 */
	LM_PLAIN_MAF = 0,
>>>>>>> 1c797572
	/**
	 * Speed Density algorithm - Engine Load is a function of MAP, VE and target AFR
	 * http://articles.sae.org/8539/
	 */
	LM_SPEED_DENSITY = 3,

	/**
	 * MAF with a known kg/hour function
	 */
	LM_REAL_MAF = 4,

	// todo: rename after LM_ALPHA_N is removed
	LM_ALPHA_N_2 = 5,

	// This mode is for unit testing only, so that tests don't have to rely on a particular real airmass mode
	LM_MOCK = 100,

	Force_4_bytes_size_engine_load_mode = ENUM_32_BITS,
} engine_load_mode_e;

typedef enum {
	DM_NONE = 0,
	DM_HD44780 = 1,
	DM_HD44780_OVER_PCF8574 = 2,

	Force_4_bytes_size_display_mode = ENUM_32_BITS,

} display_mode_e;

typedef enum  __attribute__ ((__packed__)){
	TL_AUTO = 0,
	TL_SEMI_AUTO = 1,
	TL_MANUAL = 2,
	TL_HALL = 3,

} tle8888_mode_e;


typedef enum {
	LF_NATIVE = 0,
	/**
	 * http://www.efianalytics.com/MegaLogViewer/
	 * log example: http://svn.code.sf.net/p/rusefi/code/trunk/misc/ms_logs/
	 */
	LM_MLV = 1,

	Force_4_bytes_size_log_format = ENUM_32_BITS,
} log_format_e;

typedef enum {
	/**
	 * In auto mode we currently have some pid-like-but-not really PID logic which is trying
	 * to get idle RPM to desired value by dynamically adjusting idle valve position.
	 * TODO: convert to PID
	 */
	IM_AUTO = 0,
	/**
	 * Manual idle control is extremely simple: user just specifies desired idle valve position
	 * which could be adjusted according to current CLT
	 */
	IM_MANUAL = 1,
	Force_4_bytes_size_idle_mode = ENUM_32_BITS,
} idle_mode_e;

typedef enum __attribute__ ((__packed__)) {
	/**
	 * GND for logical OFF, VCC for logical ON
	 */
	OM_DEFAULT = 0,
	/**
	 * GND for logical ON, VCC for logical OFF
	 */
	OM_INVERTED = 1,
	/**
	 * logical OFF is floating, logical ON is GND
	 */
	OM_OPENDRAIN = 2,
	OM_OPENDRAIN_INVERTED = 3
} pin_output_mode_e;

typedef enum __attribute__ ((__packed__)) {
	PI_DEFAULT = 0,
	PI_PULLUP = 1,
	PI_PULLDOWN = 2
} pin_input_mode_e;

#define CRANK_MODE_MULTIPLIER 2.0f

// todo: better enum name
typedef enum {
	OM_NONE = 0,
	/**
	 * 720 degree engine cycle but trigger is defined using a 360 cycle which is when repeated.
	 * For historical reasons we have a pretty weird approach where one crank trigger revolution is
	 * defined as if it's stretched to 720 degress. See CRANK_MODE_MULTIPLIER
	 */
	FOUR_STROKE_CRANK_SENSOR = 1,
	/**
	 * 720 degree engine and trigger cycle
	 */
	FOUR_STROKE_CAM_SENSOR = 2,
	/**
	 * 360 degree cycle
	 */
	TWO_STROKE = 3,

	/**
	 * 720 degree engine cycle but trigger is defined using a 180 cycle which is when repeated three more times
	 * In other words, same pattern is repeatet on the crank wheel twice.
	 */
	FOUR_STROKE_SYMMETRICAL_CRANK_SENSOR = 4,

	/**
	 * Same pattern repeated three times on crank wheel. Crazy, I know!
	 */
	FOUR_STROKE_THREE_TIMES_CRANK_SENSOR = 5,

	Force_4_bytes_size_operation_mode_e = ENUM_32_BITS,
} operation_mode_e;

/**
 * @brief Ignition Mode
 */
typedef enum {
	/**
	 * in this mode only SPARKOUT_1_OUTPUT is used
	 */
	IM_ONE_COIL = 0,
	/**
	 * in this mode we use as many coils as we have cylinders
	 */
	IM_INDIVIDUAL_COILS = 1,
	IM_WASTED_SPARK = 2,

	/**
	 * some v12 engines line BMW M70 and M73 run two distributors, one for each bank of cylinders
	 */
	IM_TWO_COILS = 3,

	Force_4_bytes_size_ignition_mode = ENUM_32_BITS,
} ignition_mode_e;

/**
 * @see getNumberOfInjections
 */
typedef enum {
	/**
	 * each cylinder has it's own injector but they all works in parallel
	 */
	IM_SIMULTANEOUS = 0,
	/**
	 * each cylinder has it's own injector, each injector is wired separately
	 */
	IM_SEQUENTIAL = 1,
	/**
	 * each cylinder has it's own injector but these injectors work in pairs. Injectors could be wired in pairs or separately.
	 * Each pair is fired once per engine cycle
	 * todo: we might want to implement one additional mode where each pair of injectors is floating twice per engine cycle.
	 * todo: this could reduce phase offset from injection to stroke but would not work great for large injectors
	 */
	IM_BATCH = 2,
	/**
	 * only one injector located in throttle body
	 */
	IM_SINGLE_POINT = 3,


	Force_4_bytes_size_injection_mode = ENUM_32_BITS,
} injection_mode_e;

/**
 * @brief Ignition Mode while cranking
 */
typedef enum {
	CIM_DEFAULT = 0,
	CIM_FIXED_ANGLE = 1,

	// todo: make this a one byte enum
	Force_4_bytes_size_cranking_ignition_mode = ENUM_32_BITS,
} cranking_ignition_mode_e;

typedef enum __attribute__ ((__packed__)) {
	UART_NONE = 0,
	UART_DEVICE_1 = 1,
	UART_DEVICE_2 = 2,
	UART_DEVICE_3 = 3,
	UART_DEVICE_4 = 4,
} uart_device_e;

typedef enum __attribute__ ((__packed__)) {
	_5MHz,
	_2_5MHz,
	_1_25MHz,
	_150KHz
} spi_speed_e;


/**
 * See spi3mosiPin
 * See spi2MisoMode
 */
typedef enum __attribute__ ((__packed__)) {
	SPI_NONE = 0,
	SPI_DEVICE_1 = 1,
	SPI_DEVICE_2 = 2,
	SPI_DEVICE_3 = 3,
	SPI_DEVICE_4 = 4,
} spi_device_e;

typedef enum {
	BMW_e46 = 0,
	W202 = 1,
	Force_4_bytes_size_can_vss_nbc_e = ENUM_32_BITS,
} can_vss_nbc_e;

typedef enum {
	MS_AUTO = 0,
	MS_ALWAYS = 1,
	MS_NEVER = 2,
	Force_4_bytes_size_mass_storage = ENUM_32_BITS,
} mass_storage_e;

typedef enum {
	ES_BPSX_D1 = 0,
	/**
	 * same as innovate LC2
	 * 0v->7.35afr, 5v->22.39
	 */
	ES_Innovate_MTX_L = 1,
	/**
	 * Same as AEM
	 * 0v->10.0afr
	 * 5v->20.0afr
	 */
	ES_14Point7_Free = 2,

	ES_NarrowBand = 3,

	ES_PLX = 4,

	ES_Custom = 5,

	ES_AEM = 6,

	Force_4_bytes_size_ego_sensor = ENUM_32_BITS,
} ego_sensor_e;

typedef brain_pin_e output_pin_e;

/**
 * https://rusefi.com//wiki/index.php?title=Manual:Debug_fields
 */
typedef enum {
	DBG_ALTERNATOR_PID = 0,
	DBG_TPS_ACCEL = 1,
	DBG_2 = 2,
	DBG_IDLE_CONTROL = 3,
	DBG_EL_ACCEL = 4,
	DBG_TRIGGER_COUNTERS = 5,
	DBG_FSIO_ADC = 6,
	/**
	 * VVT valve control often uses AUX pid #1
	 */
	DBG_AUX_PID_1 = 7,
	/**
	 * VVT position debugging - not VVT valve control. See AUX pid #1 debug for valve position.
	 */
	DBG_VVT = 8,
	DBG_CRANKING_DETAILS = 9,
	DBG_IGNITION_TIMING = 10,
	DBG_FUEL_PID_CORRECTION = 11,
	DBG_VEHICLE_SPEED_SENSOR = 12,
	DBG_SD_CARD = 13,
	DBG_SR5_PROTOCOL = 14,
	DBG_KNOCK = 15,
	DBG_16 = 16,
	/**
	 * See also DBG_ELECTRONIC_THROTTLE_EXTRA
	 */
	DBG_ELECTRONIC_THROTTLE_PID = 17,
	DBG_EXECUTOR = 18,
	/**
	 * See tunerstudio.cpp
	 */
	DBG_BENCH_TEST = 19,
	DBG_AUX_VALVES = 20,
	/**
	 * ADC
	 * See also DBG_ANALOG_INPUTS2
	 */
	DBG_ANALOG_INPUTS = 21,
	
	DBG_INSTANT_RPM = 22,
	DBG_FSIO_EXPRESSION_1_7 = 23,
	DBG_STATUS = 24,
	DBG_CJ125 = 25,
	DBG_CAN = 26,
	DBG_MAP = 27,
	DBG_METRICS = 28,
	DBG_ELECTRONIC_THROTTLE_EXTRA = 29,
	DBG_ION = 30,
	DBG_TLE8888 = 31,
	/**
	 * See also DBG_ANALOG_INPUTS
	 */
	DBG_ANALOG_INPUTS2 = 32,
	DBG_DWELL_METRIC = 33,
	DBG_34 = 34,
	DBG_ETB_LOGIC = 35,
	DBG_BOOST = 36,
	DBG_START_STOP = 37,
	DBG_LAUNCH = 38,
	DBG_ETB_AUTOTUNE = 39,
	DBG_COMPOSITE_LOG = 40,
	DBG_FSIO_EXPRESSION_8_14 = 41,
	DBG_FSIO_SPECIAL = 42,
	DBG_43 = 43,
	DBG_44 = 44,

	Force_4_bytes_size_debug_mode_e = ENUM_32_BITS,
} debug_mode_e;

typedef enum {
	MT_CUSTOM = 0,
	MT_DENSO183 = 1,
	/**
	 * 20 to 250 kPa (2.9 to 36.3 psi) 0.2 to 4.9 V OUTPUT
	 */
	MT_MPX4250 = 2,
	MT_HONDA3BAR = 3,
	MT_DODGE_NEON_2003 = 4,
	/**
	 * 22012AA090
	 */
	MT_SUBY_DENSO = 5,
	/**
	 * 16040749
	 */
	MT_GM_3_BAR = 6,

	/**
	 * 20 to 105 kPa (2.9 to 15.2 psi) 0.3 to 4.9 V Output
	 */
	MT_MPX4100 = 7,

	/**
	 * http://rusefi.com/forum/viewtopic.php?f=3&t=906&p=18976#p18976
	 * Toyota 89420-02010
	 */
	MT_TOYOTA_89420_02010 = 8,

	/**
	 * 20 to 250 kPa (2.9 to 36.3 psi) 0.25 to 4.875 OUTPUT
	 * More precise calibration data for new NXP sensor revisions MPX4250A and MPXA4250A.
	 * For an old Freescale MPX4250D use "MT_MPX4250".
	 * See https://www.nxp.com/docs/en/data-sheet/MPX4250A.pdf
	 */
	MT_MPX4250A = 9, 
	

	/**
	 * Bosch 2.5 Bar TMap Map Sensor with IAT
	 * 20 kPa at 0.40V, 250 kPa at 4.65V
	 */

	MT_BOSCH_2_5 = 10,

	MT_MAZDA_1_BAR = 11,

	Force_4_bytes_size_cranking_map_type = ENUM_32_BITS,
} air_pressure_sensor_type_e;

typedef enum {
	SC_OFF = 0,
	/**
	 * You would use this value if you want to see a detailed graph of your trigger events
	 */
	SC_TRIGGER = 1,
	SC_MAP = 2,
	SC_RPM_ACCEL = 3,
	SC_DETAILED_RPM = 4,
	SC_AUX_FAST1 = 5,

	Internal_ForceMyEnumIntSize_sensor_chart = ENUM_32_BITS,
} sensor_chart_e;

typedef enum {
	REVERSE = -1,
	NEUTRAL = 0,
	GEAR_1 = 1,
	GEAR_2 = 2,
	GEAR_3 = 3,
	GEAR_4 = 4,

} gear_e;

typedef enum {
	CUSTOM = 0,
	Bosch0280218037 = 1,
	Bosch0280218004 = 2,
	DensoTODO = 3,
	Internal_ForceMyEnumIntSize_maf_sensor = ENUM_32_BITS,
} maf_sensor_type_e;

typedef enum {
	/**
	 * This is the default mode in which ECU controls timing dynamically
	 */
	TM_DYNAMIC = 0,
	/**
	 * Fixed timing is useful while you are playing with a timing gun - you need to have fixed
	 * timing if you want to install your distributor at some specific angle
	 */
	TM_FIXED = 1,

	Internal_ForceMyEnumIntSize_timing_mode = ENUM_32_BITS,
} timing_mode_e;

typedef enum {
    CS_OPEN = 0,
    CS_CLOSED = 1,
    CS_SWIRL_TUMBLE = 2,

	Internal_ForceMyEnumIntSize_chamber_stype = ENUM_32_BITS,
} chamber_style_e;

/**
 * Net Body Computer types
 */
typedef enum {
	CAN_BUS_NBC_NONE = 0,
	CAN_BUS_NBC_FIAT = 1,
	CAN_BUS_NBC_VAG = 2,
	CAN_BUS_MAZDA_RX8 = 3,
	CAN_BUS_NBC_BMW = 4,
	CAN_BUS_W202_C180 = 5,
    CAN_BUS_BMW_E90 = 6,
	Internal_ForceMyEnumIntSize_can_nbc = ENUM_32_BITS,
} can_nbc_e;

typedef enum {
	NOT_READY,
	/**
	 * the step after this one is always IS_INTEGRATING
	 * We only integrate if we have RPM
	 */
	READY_TO_INTEGRATE,
	/**
	 * the step after this one is always WAITING_FOR_ADC_TO_SKIP
	 */
	IS_INTEGRATING,
	/**
	 * the step after this one is always WAITING_FOR_RESULT_ADC
	 */
	WAITING_FOR_ADC_TO_SKIP,
	/**
	 * the step after this one is always IS_SENDING_SPI_COMMAND or READY_TO_INTEGRATE
	 */
	WAITING_FOR_RESULT_ADC,
	/**
	 * the step after this one is always READY_TO_INTEGRATE
	 */
	IS_SENDING_SPI_COMMAND,
} hip_state_e;

typedef enum {
	TCHARGE_MODE_RPM_TPS = 0,
	TCHARGE_MODE_AIR_INTERP = 1,
	Force_4bytes_size_tChargeMode_e = ENUM_32_BITS,
} tChargeMode_e;

// peak type
typedef enum {
  MINIMUM = -1,
  NOT_A_PEAK = 0,
  MAXIMUM = 1
} PidAutoTune_Peak;

// auto tuner state
typedef enum {
  AUTOTUNER_OFF = 0,
  STEADY_STATE_AT_BASELINE = 1,
  STEADY_STATE_AFTER_STEP_UP = 2,
  RELAY_STEP_UP = 4,
  RELAY_STEP_DOWN = 8,
  CONVERGED = 16,
  FAILED = 128
} PidAutoTune_AutoTunerState;

typedef enum {
	INIT = 0,
	TPS_THRESHOLD = 1,
	RPM_DEAD_ZONE = 2,
	PID_VALUE = 4,
	PID_UPPER = 16,
	BLIP = 64,
	/**
	 * Live Docs reads 4 byte value so we want 4 byte enum
	 */
	Force_4bytes_size_idle_state_e = ENUM_32_BITS,
} idle_state_e;

typedef enum {
	OPEN_LOOP = 0,
	CLOSED_LOOP = 1,
	Force_4bytes_size_boostType_e = ENUM_32_BITS,
} boostType_e;

typedef enum {
	SWITCH_INPUT_LAUNCH = 0,
	CLUTCH_INPUT_LAUNCH = 1,
	ALWAYS_ACTIVE_LAUNCH = 2,
	Force_4bytes_size_launchActivationMode_e = ENUM_32_BITS,
} launchActivationMode_e;

typedef enum {
	SWITCH_INPUT_ANTILAG = 0,
	ALWAYS_ON_ANTILAG = 1,
	Force_4bytes_size_antiLagActivationMode_e = ENUM_32_BITS,
} antiLagActivationMode_e;

typedef enum __attribute__ ((__packed__)) {
	GPPWM_Tps = 0,
	GPPWM_Map = 1,
	GPPWM_Clt = 2,
	GPPWM_Iat = 3,
	GPPWM_FuelLoad = 4,
	GPPWM_IgnLoad = 5,
} gppwm_channel_e;

typedef enum __attribute__ ((__packed__)) {
	B100KBPS = 0, // 100kbps
	B250KBPS = 1, // 250kbps
	B500KBPS = 2, // 500kbps
	B1MBPS = 3, // 1Mbps
} can_baudrate_e;

typedef enum __attribute__ ((__packed__)) {
	GPPWM_GreaterThan = 0,
	GPPWM_LessThan = 1,
} gppwm_compare_mode_e;<|MERGE_RESOLUTION|>--- conflicted
+++ resolved
@@ -427,16 +427,6 @@
  * This enum is used to select your desired Engine Load calculation algorithm
  */
 typedef enum {
-	/**
-<<<<<<< HEAD
-	 * Throttle Position Sensor value is used as engine load. http://en.wikipedia.org/wiki/Throttle_position_sensor
-	 */
-	LM_ALPHA_N = 1,
-=======
-	 * raw Mass Air Flow sensor value algorithm. http://en.wikipedia.org/wiki/Mass_flow_sensor
-	 */
-	LM_PLAIN_MAF = 0,
->>>>>>> 1c797572
 	/**
 	 * Speed Density algorithm - Engine Load is a function of MAP, VE and target AFR
 	 * http://articles.sae.org/8539/
