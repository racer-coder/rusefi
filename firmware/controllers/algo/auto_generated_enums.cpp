#include "global.h"
#include "rusefi_enums.h"
#include "rusefi_hw_enums.h"
// was generated automatically by rusEfi tool  from rusefi_hw_enums.h // was generated automatically by rusEfi tool  from rusefi_enums.h // by enum2string.jar tool on Wed Jul 29 15:37:22 EDT 2020
// see also gen_config_and_enums.bat



const char *getPidAutoTune_AutoTunerState(PidAutoTune_AutoTunerState value){
switch(value) {
case AUTOTUNER_OFF:
  return "AUTOTUNER_OFF";
case CONVERGED:
  return "CONVERGED";
case FAILED:
  return "FAILED";
case RELAY_STEP_DOWN:
  return "RELAY_STEP_DOWN";
case RELAY_STEP_UP:
  return "RELAY_STEP_UP";
case STEADY_STATE_AFTER_STEP_UP:
  return "STEADY_STATE_AFTER_STEP_UP";
case STEADY_STATE_AT_BASELINE:
  return "STEADY_STATE_AT_BASELINE";
  }
 return NULL;
}
const char *getPidAutoTune_Peak(PidAutoTune_Peak value){
switch(value) {
case MAXIMUM:
  return "MAXIMUM";
case MINIMUM:
  return "MINIMUM";
case NOT_A_PEAK:
  return "NOT_A_PEAK";
  }
 return NULL;
}
const char *getAdc_channel_e(adc_channel_e value){
switch(value) {
case EFI_ADC_0:
  return "EFI_ADC_0";
case EFI_ADC_1:
  return "EFI_ADC_1";
case EFI_ADC_10:
  return "EFI_ADC_10";
case EFI_ADC_11:
  return "EFI_ADC_11";
case EFI_ADC_12:
  return "EFI_ADC_12";
case EFI_ADC_13:
  return "EFI_ADC_13";
case EFI_ADC_14:
  return "EFI_ADC_14";
case EFI_ADC_15:
  return "EFI_ADC_15";
case EFI_ADC_2:
  return "EFI_ADC_2";
case EFI_ADC_3:
  return "EFI_ADC_3";
case EFI_ADC_4:
  return "EFI_ADC_4";
case EFI_ADC_5:
  return "EFI_ADC_5";
case EFI_ADC_6:
  return "EFI_ADC_6";
case EFI_ADC_7:
  return "EFI_ADC_7";
case EFI_ADC_8:
  return "EFI_ADC_8";
case EFI_ADC_9:
  return "EFI_ADC_9";
case EFI_ADC_ERROR:
  return "EFI_ADC_ERROR";
case EFI_ADC_NONE:
  return "EFI_ADC_NONE";
  }
 return NULL;
}
const char *getAdc_channel_mode_e(adc_channel_mode_e value){
switch(value) {
case ADC_FAST:
  return "ADC_FAST";
case ADC_OFF:
  return "ADC_OFF";
case ADC_SLOW:
  return "ADC_SLOW";
case Force_4_bytes_size_adc_channel_mode:
  return "Force_4_bytes_size_adc_channel_mode";
  }
 return NULL;
}
const char *getAir_pressure_sensor_type_e(air_pressure_sensor_type_e value){
switch(value) {
case Force_4_bytes_size_cranking_map_type:
  return "Force_4_bytes_size_cranking_map_type";
case MT_BOSCH_2_5:
  return "MT_BOSCH_2_5";
case MT_CUSTOM:
  return "MT_CUSTOM";
case MT_DENSO183:
  return "MT_DENSO183";
case MT_DODGE_NEON_2003:
  return "MT_DODGE_NEON_2003";
case MT_GM_3_BAR:
  return "MT_GM_3_BAR";
case MT_HONDA3BAR:
  return "MT_HONDA3BAR";
case MT_MAZDA_1_BAR:
  return "MT_MAZDA_1_BAR";
case MT_MPX4100:
  return "MT_MPX4100";
case MT_MPX4250:
  return "MT_MPX4250";
case MT_MPX4250A:
  return "MT_MPX4250A";
case MT_SUBY_DENSO:
  return "MT_SUBY_DENSO";
case MT_TOYOTA_89420_02010:
  return "MT_TOYOTA_89420_02010";
  }
 return NULL;
}
const char *getAntiLagActivationMode_e(antiLagActivationMode_e value){
switch(value) {
case ALWAYS_ON_ANTILAG:
  return "ALWAYS_ON_ANTILAG";
case Force_4bytes_size_antiLagActivationMode_e:
  return "Force_4bytes_size_antiLagActivationMode_e";
case SWITCH_INPUT_ANTILAG:
  return "SWITCH_INPUT_ANTILAG";
  }
 return NULL;
}
const char *getBoostType_e(boostType_e value){
switch(value) {
case CLOSED_LOOP:
  return "CLOSED_LOOP";
case Force_4bytes_size_boostType_e:
  return "Force_4bytes_size_boostType_e";
case OPEN_LOOP:
  return "OPEN_LOOP";
  }
 return NULL;
}
const char *getBrain_pin_diag_e(brain_pin_diag_e value){
switch(value) {
case PIN_DRIVER_OVERTEMP:
  return "PIN_DRIVER_OVERTEMP";
case PIN_INVALID:
  return "PIN_INVALID";
case PIN_OK:
  return "PIN_OK";
case PIN_OPEN:
  return "PIN_OPEN";
case PIN_OVERLOAD:
  return "PIN_OVERLOAD";
case PIN_SHORT_TO_BAT:
  return "PIN_SHORT_TO_BAT";
case PIN_SHORT_TO_GND:
  return "PIN_SHORT_TO_GND";
  }
 return NULL;
}
const char *getBrain_pin_e(brain_pin_e value){
switch(value) {
case GPIOA_0:
  return "GPIOA_0";
case GPIOA_1:
  return "GPIOA_1";
case GPIOA_10:
  return "GPIOA_10";
case GPIOA_11:
  return "GPIOA_11";
case GPIOA_12:
  return "GPIOA_12";
case GPIOA_13:
  return "GPIOA_13";
case GPIOA_14:
  return "GPIOA_14";
case GPIOA_15:
  return "GPIOA_15";
case GPIOA_2:
  return "GPIOA_2";
case GPIOA_3:
  return "GPIOA_3";
case GPIOA_4:
  return "GPIOA_4";
case GPIOA_5:
  return "GPIOA_5";
case GPIOA_6:
  return "GPIOA_6";
case GPIOA_7:
  return "GPIOA_7";
case GPIOA_8:
  return "GPIOA_8";
case GPIOA_9:
  return "GPIOA_9";
case GPIOB_0:
  return "GPIOB_0";
case GPIOB_1:
  return "GPIOB_1";
case GPIOB_10:
  return "GPIOB_10";
case GPIOB_11:
  return "GPIOB_11";
case GPIOB_12:
  return "GPIOB_12";
case GPIOB_13:
  return "GPIOB_13";
case GPIOB_14:
  return "GPIOB_14";
case GPIOB_15:
  return "GPIOB_15";
case GPIOB_2:
  return "GPIOB_2";
case GPIOB_3:
  return "GPIOB_3";
case GPIOB_4:
  return "GPIOB_4";
case GPIOB_5:
  return "GPIOB_5";
case GPIOB_6:
  return "GPIOB_6";
case GPIOB_7:
  return "GPIOB_7";
case GPIOB_8:
  return "GPIOB_8";
case GPIOB_9:
  return "GPIOB_9";
case GPIOC_0:
  return "GPIOC_0";
case GPIOC_1:
  return "GPIOC_1";
case GPIOC_10:
  return "GPIOC_10";
case GPIOC_11:
  return "GPIOC_11";
case GPIOC_12:
  return "GPIOC_12";
case GPIOC_13:
  return "GPIOC_13";
case GPIOC_14:
  return "GPIOC_14";
case GPIOC_15:
  return "GPIOC_15";
case GPIOC_2:
  return "GPIOC_2";
case GPIOC_3:
  return "GPIOC_3";
case GPIOC_4:
  return "GPIOC_4";
case GPIOC_5:
  return "GPIOC_5";
case GPIOC_6:
  return "GPIOC_6";
case GPIOC_7:
  return "GPIOC_7";
case GPIOC_8:
  return "GPIOC_8";
case GPIOC_9:
  return "GPIOC_9";
case GPIOD_0:
  return "GPIOD_0";
case GPIOD_1:
  return "GPIOD_1";
case GPIOD_10:
  return "GPIOD_10";
case GPIOD_11:
  return "GPIOD_11";
case GPIOD_12:
  return "GPIOD_12";
case GPIOD_13:
  return "GPIOD_13";
case GPIOD_14:
  return "GPIOD_14";
case GPIOD_15:
  return "GPIOD_15";
case GPIOD_2:
  return "GPIOD_2";
case GPIOD_3:
  return "GPIOD_3";
case GPIOD_4:
  return "GPIOD_4";
case GPIOD_5:
  return "GPIOD_5";
case GPIOD_6:
  return "GPIOD_6";
case GPIOD_7:
  return "GPIOD_7";
case GPIOD_8:
  return "GPIOD_8";
case GPIOD_9:
  return "GPIOD_9";
case GPIOE_0:
  return "GPIOE_0";
case GPIOE_1:
  return "GPIOE_1";
case GPIOE_10:
  return "GPIOE_10";
case GPIOE_11:
  return "GPIOE_11";
case GPIOE_12:
  return "GPIOE_12";
case GPIOE_13:
  return "GPIOE_13";
case GPIOE_14:
  return "GPIOE_14";
case GPIOE_15:
  return "GPIOE_15";
case GPIOE_2:
  return "GPIOE_2";
case GPIOE_3:
  return "GPIOE_3";
case GPIOE_4:
  return "GPIOE_4";
case GPIOE_5:
  return "GPIOE_5";
case GPIOE_6:
  return "GPIOE_6";
case GPIOE_7:
  return "GPIOE_7";
case GPIOE_8:
  return "GPIOE_8";
case GPIOE_9:
  return "GPIOE_9";
case GPIOF_0:
  return "GPIOF_0";
case GPIOF_1:
  return "GPIOF_1";
case GPIOF_10:
  return "GPIOF_10";
case GPIOF_11:
  return "GPIOF_11";
case GPIOF_12:
  return "GPIOF_12";
case GPIOF_13:
  return "GPIOF_13";
case GPIOF_14:
  return "GPIOF_14";
case GPIOF_15:
  return "GPIOF_15";
case GPIOF_2:
  return "GPIOF_2";
case GPIOF_3:
  return "GPIOF_3";
case GPIOF_4:
  return "GPIOF_4";
case GPIOF_5:
  return "GPIOF_5";
case GPIOF_6:
  return "GPIOF_6";
case GPIOF_7:
  return "GPIOF_7";
case GPIOF_8:
  return "GPIOF_8";
case GPIOF_9:
  return "GPIOF_9";
case GPIOG_0:
  return "GPIOG_0";
case GPIOG_1:
  return "GPIOG_1";
case GPIOG_10:
  return "GPIOG_10";
case GPIOG_11:
  return "GPIOG_11";
case GPIOG_12:
  return "GPIOG_12";
case GPIOG_13:
  return "GPIOG_13";
case GPIOG_14:
  return "GPIOG_14";
case GPIOG_15:
  return "GPIOG_15";
case GPIOG_2:
  return "GPIOG_2";
case GPIOG_3:
  return "GPIOG_3";
case GPIOG_4:
  return "GPIOG_4";
case GPIOG_5:
  return "GPIOG_5";
case GPIOG_6:
  return "GPIOG_6";
case GPIOG_7:
  return "GPIOG_7";
case GPIOG_8:
  return "GPIOG_8";
case GPIOG_9:
  return "GPIOG_9";
case GPIOH_0:
  return "GPIOH_0";
case GPIOH_1:
  return "GPIOH_1";
case GPIOH_10:
  return "GPIOH_10";
case GPIOH_11:
  return "GPIOH_11";
case GPIOH_12:
  return "GPIOH_12";
case GPIOH_13:
  return "GPIOH_13";
case GPIOH_14:
  return "GPIOH_14";
case GPIOH_15:
  return "GPIOH_15";
case GPIOH_2:
  return "GPIOH_2";
case GPIOH_3:
  return "GPIOH_3";
case GPIOH_4:
  return "GPIOH_4";
case GPIOH_5:
  return "GPIOH_5";
case GPIOH_6:
  return "GPIOH_6";
case GPIOH_7:
  return "GPIOH_7";
case GPIOH_8:
  return "GPIOH_8";
case GPIOH_9:
  return "GPIOH_9";
case GPIO_INVALID:
  return "GPIO_INVALID";
case GPIO_UNASSIGNED:
  return "GPIO_UNASSIGNED";
case MC33972_PIN_1:
  return "MC33972_PIN_1";
case MC33972_PIN_21:
  return "MC33972_PIN_21";
case MC33972_PIN_22:
  return "MC33972_PIN_22";
case TLE6240_PIN_1:
  return "TLE6240_PIN_1";
case TLE6240_PIN_10:
  return "TLE6240_PIN_10";
case TLE6240_PIN_11:
  return "TLE6240_PIN_11";
case TLE6240_PIN_12:
  return "TLE6240_PIN_12";
case TLE6240_PIN_13:
  return "TLE6240_PIN_13";
case TLE6240_PIN_14:
  return "TLE6240_PIN_14";
case TLE6240_PIN_15:
  return "TLE6240_PIN_15";
case TLE6240_PIN_16:
  return "TLE6240_PIN_16";
case TLE6240_PIN_2:
  return "TLE6240_PIN_2";
case TLE6240_PIN_3:
  return "TLE6240_PIN_3";
case TLE6240_PIN_4:
  return "TLE6240_PIN_4";
case TLE6240_PIN_5:
  return "TLE6240_PIN_5";
case TLE6240_PIN_6:
  return "TLE6240_PIN_6";
case TLE6240_PIN_7:
  return "TLE6240_PIN_7";
case TLE6240_PIN_8:
  return "TLE6240_PIN_8";
case TLE6240_PIN_9:
  return "TLE6240_PIN_9";
case TLE8888_PIN_1:
  return "TLE8888_PIN_1";
case TLE8888_PIN_10:
  return "TLE8888_PIN_10";
case TLE8888_PIN_11:
  return "TLE8888_PIN_11";
case TLE8888_PIN_12:
  return "TLE8888_PIN_12";
case TLE8888_PIN_13:
  return "TLE8888_PIN_13";
case TLE8888_PIN_14:
  return "TLE8888_PIN_14";
case TLE8888_PIN_15:
  return "TLE8888_PIN_15";
case TLE8888_PIN_16:
  return "TLE8888_PIN_16";
case TLE8888_PIN_17:
  return "TLE8888_PIN_17";
case TLE8888_PIN_18:
  return "TLE8888_PIN_18";
case TLE8888_PIN_19:
  return "TLE8888_PIN_19";
case TLE8888_PIN_2:
  return "TLE8888_PIN_2";
case TLE8888_PIN_20:
  return "TLE8888_PIN_20";
case TLE8888_PIN_21:
  return "TLE8888_PIN_21";
case TLE8888_PIN_22:
  return "TLE8888_PIN_22";
case TLE8888_PIN_23:
  return "TLE8888_PIN_23";
case TLE8888_PIN_24:
  return "TLE8888_PIN_24";
case TLE8888_PIN_25:
  return "TLE8888_PIN_25";
case TLE8888_PIN_26:
  return "TLE8888_PIN_26";
case TLE8888_PIN_27:
  return "TLE8888_PIN_27";
case TLE8888_PIN_28:
  return "TLE8888_PIN_28";
case TLE8888_PIN_3:
  return "TLE8888_PIN_3";
case TLE8888_PIN_4:
  return "TLE8888_PIN_4";
case TLE8888_PIN_5:
  return "TLE8888_PIN_5";
case TLE8888_PIN_6:
  return "TLE8888_PIN_6";
case TLE8888_PIN_7:
  return "TLE8888_PIN_7";
case TLE8888_PIN_8:
  return "TLE8888_PIN_8";
case TLE8888_PIN_9:
  return "TLE8888_PIN_9";
  }
 return NULL;
}
const char *getCan_baudrate_e(can_baudrate_e value){
switch(value) {
case B100KBPS:
  return "B100KBPS";
case B1MBPS:
  return "B1MBPS";
case B250KBPS:
  return "B250KBPS";
case B500KBPS:
  return "B500KBPS";
  }
 return NULL;
}
const char *getCan_nbc_e(can_nbc_e value){
switch(value) {
case CAN_BUS_BMW_E90:
  return "CAN_BUS_BMW_E90";
case CAN_BUS_MAZDA_RX8:
  return "CAN_BUS_MAZDA_RX8";
case CAN_BUS_NBC_BMW:
  return "CAN_BUS_NBC_BMW";
case CAN_BUS_NBC_FIAT:
  return "CAN_BUS_NBC_FIAT";
case CAN_BUS_NBC_NONE:
  return "CAN_BUS_NBC_NONE";
case CAN_BUS_NBC_VAG:
  return "CAN_BUS_NBC_VAG";
case CAN_BUS_W202_C180:
  return "CAN_BUS_W202_C180";
case Internal_ForceMyEnumIntSize_can_nbc:
  return "Internal_ForceMyEnumIntSize_can_nbc";
  }
 return NULL;
}
const char *getCan_vss_nbc_e(can_vss_nbc_e value){
switch(value) {
case BMW_e46:
  return "BMW_e46";
case Force_4_bytes_size_can_vss_nbc_e:
  return "Force_4_bytes_size_can_vss_nbc_e";
case W202:
  return "W202";
  }
 return NULL;
}
const char *getChamber_style_e(chamber_style_e value){
switch(value) {
case CS_CLOSED:
  return "CS_CLOSED";
case CS_OPEN:
  return "CS_OPEN";
case CS_SWIRL_TUMBLE:
  return "CS_SWIRL_TUMBLE";
case Internal_ForceMyEnumIntSize_chamber_stype:
  return "Internal_ForceMyEnumIntSize_chamber_stype";
  }
 return NULL;
}
const char *getCranking_ignition_mode_e(cranking_ignition_mode_e value){
switch(value) {
case CIM_DEFAULT:
  return "CIM_DEFAULT";
case CIM_FIXED_ANGLE:
  return "CIM_FIXED_ANGLE";
case Force_4_bytes_size_cranking_ignition_mode:
  return "Force_4_bytes_size_cranking_ignition_mode";
  }
 return NULL;
}
const char *getDebug_mode_e(debug_mode_e value){
switch(value) {
case DBG_16:
  return "DBG_16";
case DBG_2:
  return "DBG_2";
case DBG_34:
  return "DBG_34";
case DBG_43:
  return "DBG_43";
case DBG_44:
  return "DBG_44";
case DBG_ALTERNATOR_PID:
  return "DBG_ALTERNATOR_PID";
case DBG_ANALOG_INPUTS:
  return "DBG_ANALOG_INPUTS";
case DBG_ANALOG_INPUTS2:
  return "DBG_ANALOG_INPUTS2";
case DBG_AUX_PID_1:
  return "DBG_AUX_PID_1";
case DBG_AUX_VALVES:
  return "DBG_AUX_VALVES";
case DBG_BENCH_TEST:
  return "DBG_BENCH_TEST";
case DBG_BOOST:
  return "DBG_BOOST";
case DBG_CAN:
  return "DBG_CAN";
case DBG_CJ125:
  return "DBG_CJ125";
case DBG_COMPOSITE_LOG:
  return "DBG_COMPOSITE_LOG";
case DBG_CRANKING_DETAILS:
  return "DBG_CRANKING_DETAILS";
case DBG_DWELL_METRIC:
  return "DBG_DWELL_METRIC";
case DBG_ELECTRONIC_THROTTLE_EXTRA:
  return "DBG_ELECTRONIC_THROTTLE_EXTRA";
case DBG_ELECTRONIC_THROTTLE_PID:
  return "DBG_ELECTRONIC_THROTTLE_PID";
case DBG_EL_ACCEL:
  return "DBG_EL_ACCEL";
case DBG_ETB_AUTOTUNE:
  return "DBG_ETB_AUTOTUNE";
case DBG_ETB_LOGIC:
  return "DBG_ETB_LOGIC";
case DBG_EXECUTOR:
  return "DBG_EXECUTOR";
case DBG_FSIO_ADC:
  return "DBG_FSIO_ADC";
case DBG_FSIO_EXPRESSION_1_7:
  return "DBG_FSIO_EXPRESSION_1_7";
case DBG_FSIO_EXPRESSION_8_14:
  return "DBG_FSIO_EXPRESSION_8_14";
case DBG_FSIO_SPECIAL:
  return "DBG_FSIO_SPECIAL";
case DBG_FUEL_PID_CORRECTION:
  return "DBG_FUEL_PID_CORRECTION";
case DBG_IDLE_CONTROL:
  return "DBG_IDLE_CONTROL";
case DBG_IGNITION_TIMING:
  return "DBG_IGNITION_TIMING";
case DBG_INSTANT_RPM:
  return "DBG_INSTANT_RPM";
case DBG_ION:
  return "DBG_ION";
case DBG_KNOCK:
  return "DBG_KNOCK";
case DBG_LAUNCH:
  return "DBG_LAUNCH";
case DBG_MAP:
  return "DBG_MAP";
case DBG_METRICS:
  return "DBG_METRICS";
case DBG_SD_CARD:
  return "DBG_SD_CARD";
case DBG_SR5_PROTOCOL:
  return "DBG_SR5_PROTOCOL";
case DBG_START_STOP:
  return "DBG_START_STOP";
case DBG_STATUS:
  return "DBG_STATUS";
case DBG_TLE8888:
  return "DBG_TLE8888";
case DBG_TPS_ACCEL:
  return "DBG_TPS_ACCEL";
case DBG_TRIGGER_COUNTERS:
  return "DBG_TRIGGER_COUNTERS";
case DBG_VEHICLE_SPEED_SENSOR:
  return "DBG_VEHICLE_SPEED_SENSOR";
case DBG_VVT:
  return "DBG_VVT";
case Force_4_bytes_size_debug_mode_e:
  return "Force_4_bytes_size_debug_mode_e";
  }
 return NULL;
}
const char *getDisplay_mode_e(display_mode_e value){
switch(value) {
case DM_HD44780:
  return "DM_HD44780";
case DM_HD44780_OVER_PCF8574:
  return "DM_HD44780_OVER_PCF8574";
case DM_NONE:
  return "DM_NONE";
case Force_4_bytes_size_display_mode:
  return "Force_4_bytes_size_display_mode";
  }
 return NULL;
}
const char *getEgo_sensor_e(ego_sensor_e value){
switch(value) {
case ES_14Point7_Free:
  return "ES_14Point7_Free";
case ES_AEM:
  return "ES_AEM";
case ES_BPSX_D1:
  return "ES_BPSX_D1";
case ES_Custom:
  return "ES_Custom";
case ES_Innovate_MTX_L:
  return "ES_Innovate_MTX_L";
case ES_NarrowBand:
  return "ES_NarrowBand";
case ES_PLX:
  return "ES_PLX";
case Force_4_bytes_size_ego_sensor:
  return "Force_4_bytes_size_ego_sensor";
  }
 return NULL;
}
const char *getEngine_load_mode_e(engine_load_mode_e value){
switch(value) {
case Force_4_bytes_size_engine_load_mode:
  return "Force_4_bytes_size_engine_load_mode";
<<<<<<< HEAD
case LM_ALPHA_N:
  return "LM_ALPHA_N";
=======
case LM_ALPHA_N_2:
  return "LM_ALPHA_N_2";
case LM_MOCK:
  return "LM_MOCK";
case LM_PLAIN_MAF:
  return "LM_PLAIN_MAF";
>>>>>>> 1c797572
case LM_REAL_MAF:
  return "LM_REAL_MAF";
case LM_SPEED_DENSITY:
  return "LM_SPEED_DENSITY";
  }
 return NULL;
}
const char *getEngine_type_e(engine_type_e value){
switch(value) {
case AUDI_AAN:
  return "AUDI_AAN";
case BMW_E34:
  return "BMW_E34";
case BMW_M73_F:
  return "BMW_M73_F";
case BMW_M73_M:
  return "BMW_M73_M";
case BMW_M73_MRE:
  return "BMW_M73_MRE";
case BMW_M73_MRE_SLAVE:
  return "BMW_M73_MRE_SLAVE";
case BMW_M73_PROTEUS:
  return "BMW_M73_PROTEUS";
case CAMARO_4:
  return "CAMARO_4";
case CHEVY_C20_1973:
  return "CHEVY_C20_1973";
case CITROEN_TU3JP:
  return "CITROEN_TU3JP";
case DAIHATSU:
  return "DAIHATSU";
case DEFAULT_FRANKENSO:
  return "DEFAULT_FRANKENSO";
case DODGE_NEON_1995:
  return "DODGE_NEON_1995";
case DODGE_NEON_2003_CAM:
  return "DODGE_NEON_2003_CAM";
case DODGE_NEON_2003_CRANK:
  return "DODGE_NEON_2003_CRANK";
case DODGE_RAM:
  return "DODGE_RAM";
case DODGE_STRATUS:
  return "DODGE_STRATUS";
case ETB_BENCH_ENGINE:
  return "ETB_BENCH_ENGINE";
case FORD_ASPIRE_1996:
  return "FORD_ASPIRE_1996";
case FORD_ESCORT_GT:
  return "FORD_ESCORT_GT";
case FORD_FIESTA:
  return "FORD_FIESTA";
case FORD_INLINE_6_1995:
  return "FORD_INLINE_6_1995";
case FRANKENSO_QA_ENGINE:
  return "FRANKENSO_QA_ENGINE";
case Force_4_bytes_size_engine_type:
  return "Force_4_bytes_size_engine_type";
case GY6_139QMB:
  return "GY6_139QMB";
case HONDA_600:
  return "HONDA_600";
case HONDA_ACCORD_1_24_SHIFTED:
  return "HONDA_ACCORD_1_24_SHIFTED";
case HONDA_ACCORD_CD:
  return "HONDA_ACCORD_CD";
case HONDA_ACCORD_CD_DIP:
  return "HONDA_ACCORD_CD_DIP";
case HONDA_ACCORD_CD_TWO_WIRES:
  return "HONDA_ACCORD_CD_TWO_WIRES";
case ISSUE_898:
  return "ISSUE_898";
case LADA_KALINA:
  return "LADA_KALINA";
case MAZDA_626:
  return "MAZDA_626";
case MAZDA_MIATA_2003:
  return "MAZDA_MIATA_2003";
case MAZDA_MIATA_2003_BOARD_TEST:
  return "MAZDA_MIATA_2003_BOARD_TEST";
case MAZDA_MIATA_2003_NA_RAIL:
  return "MAZDA_MIATA_2003_NA_RAIL";
case MAZDA_MIATA_NA8:
  return "MAZDA_MIATA_NA8";
case MAZDA_MIATA_NB1:
  return "MAZDA_MIATA_NB1";
case MIATA_1990:
  return "MIATA_1990";
case MIATA_1994_DEVIATOR:
  return "MIATA_1994_DEVIATOR";
case MIATA_1996:
  return "MIATA_1996";
case MIATA_NA6_MAP:
  return "MIATA_NA6_MAP";
case MIATA_NA6_VAF:
  return "MIATA_NA6_VAF";
case MICRO_RUS_EFI:
  return "MICRO_RUS_EFI";
case MINIMAL_PINS:
  return "MINIMAL_PINS";
case MITSU_4G93:
  return "MITSU_4G93";
case MRE_BOARD_NEW_TEST:
  return "MRE_BOARD_NEW_TEST";
case MRE_BOARD_OLD_TEST:
  return "MRE_BOARD_OLD_TEST";
case MRE_MIATA_NA6_MAP:
  return "MRE_MIATA_NA6_MAP";
case MRE_MIATA_NA6_VAF:
  return "MRE_MIATA_NA6_VAF";
case MRE_MIATA_NB2_ETB:
  return "MRE_MIATA_NB2_ETB";
case MRE_MIATA_NB2_MAF:
  return "MRE_MIATA_NB2_MAF";
case MRE_MIATA_NB2_MAP:
  return "MRE_MIATA_NB2_MAP";
case NISSAN_PRIMERA:
  return "NISSAN_PRIMERA";
case PROMETHEUS_DEFAULTS:
  return "PROMETHEUS_DEFAULTS";
case PROTEUS:
  return "PROTEUS";
case ROVER_V8:
  return "ROVER_V8";
case SACHS:
  return "SACHS";
case SUBARUEJ20G_DEFAULTS:
  return "SUBARUEJ20G_DEFAULTS";
case SUBARU_2003_WRX:
  return "SUBARU_2003_WRX";
case SUZUKI_VITARA:
  return "SUZUKI_VITARA";
case TEST_33816:
  return "TEST_33816";
case TEST_CIVIC_4_0_BOTH:
  return "TEST_CIVIC_4_0_BOTH";
case TEST_CIVIC_4_0_RISE:
  return "TEST_CIVIC_4_0_RISE";
case TEST_ENGINE:
  return "TEST_ENGINE";
case TEST_ENGINE_VVT:
  return "TEST_ENGINE_VVT";
case TEST_ISSUE_366_BOTH:
  return "TEST_ISSUE_366_BOTH";
case TEST_ISSUE_366_RISE:
  return "TEST_ISSUE_366_RISE";
case TLE8888_BENCH_ENGINE:
  return "TLE8888_BENCH_ENGINE";
case TOYOTA_2JZ_GTE_VVTi:
  return "TOYOTA_2JZ_GTE_VVTi";
case TOYOTA_JZS147:
  return "TOYOTA_JZS147";
case VAG_18_TURBO:
  return "VAG_18_TURBO";
case VW_ABA:
  return "VW_ABA";
case VW_B6:
  return "VW_B6";
case ZIL_130:
  return "ZIL_130";
  }
 return NULL;
}
const char *getGear_e(gear_e value){
switch(value) {
case GEAR_1:
  return "GEAR_1";
case GEAR_2:
  return "GEAR_2";
case GEAR_3:
  return "GEAR_3";
case GEAR_4:
  return "GEAR_4";
case NEUTRAL:
  return "NEUTRAL";
case REVERSE:
  return "REVERSE";
  }
 return NULL;
}
const char *getGppwm_channel_e(gppwm_channel_e value){
switch(value) {
case GPPWM_Clt:
  return "GPPWM_Clt";
case GPPWM_FuelLoad:
  return "GPPWM_FuelLoad";
case GPPWM_Iat:
  return "GPPWM_Iat";
case GPPWM_IgnLoad:
  return "GPPWM_IgnLoad";
case GPPWM_Map:
  return "GPPWM_Map";
case GPPWM_Tps:
  return "GPPWM_Tps";
  }
 return NULL;
}
const char *getGppwm_compare_mode_e(gppwm_compare_mode_e value){
switch(value) {
case GPPWM_GreaterThan:
  return "GPPWM_GreaterThan";
case GPPWM_LessThan:
  return "GPPWM_LessThan";
  }
 return NULL;
}
const char *getHip_state_e(hip_state_e value){
switch(value) {
case IS_INTEGRATING:
  return "IS_INTEGRATING";
case IS_SENDING_SPI_COMMAND:
  return "IS_SENDING_SPI_COMMAND";
case NOT_READY:
  return "NOT_READY";
case READY_TO_INTEGRATE:
  return "READY_TO_INTEGRATE";
case WAITING_FOR_ADC_TO_SKIP:
  return "WAITING_FOR_ADC_TO_SKIP";
case WAITING_FOR_RESULT_ADC:
  return "WAITING_FOR_RESULT_ADC";
  }
 return NULL;
}
const char *getIdle_mode_e(idle_mode_e value){
switch(value) {
case Force_4_bytes_size_idle_mode:
  return "Force_4_bytes_size_idle_mode";
case IM_AUTO:
  return "IM_AUTO";
case IM_MANUAL:
  return "IM_MANUAL";
  }
 return NULL;
}
const char *getIdle_state_e(idle_state_e value){
switch(value) {
case BLIP:
  return "BLIP";
case Force_4bytes_size_idle_state_e:
  return "Force_4bytes_size_idle_state_e";
case INIT:
  return "INIT";
case PID_UPPER:
  return "PID_UPPER";
case PID_VALUE:
  return "PID_VALUE";
case RPM_DEAD_ZONE:
  return "RPM_DEAD_ZONE";
case TPS_THRESHOLD:
  return "TPS_THRESHOLD";
  }
 return NULL;
}
const char *getIgnition_mode_e(ignition_mode_e value){
switch(value) {
case Force_4_bytes_size_ignition_mode:
  return "Force_4_bytes_size_ignition_mode";
case IM_INDIVIDUAL_COILS:
  return "IM_INDIVIDUAL_COILS";
case IM_ONE_COIL:
  return "IM_ONE_COIL";
case IM_TWO_COILS:
  return "IM_TWO_COILS";
case IM_WASTED_SPARK:
  return "IM_WASTED_SPARK";
  }
 return NULL;
}
const char *getInjection_mode_e(injection_mode_e value){
switch(value) {
case Force_4_bytes_size_injection_mode:
  return "Force_4_bytes_size_injection_mode";
case IM_BATCH:
  return "IM_BATCH";
case IM_SEQUENTIAL:
  return "IM_SEQUENTIAL";
case IM_SIMULTANEOUS:
  return "IM_SIMULTANEOUS";
case IM_SINGLE_POINT:
  return "IM_SINGLE_POINT";
  }
 return NULL;
}
const char *getLaunchActivationMode_e(launchActivationMode_e value){
switch(value) {
case ALWAYS_ACTIVE_LAUNCH:
  return "ALWAYS_ACTIVE_LAUNCH";
case CLUTCH_INPUT_LAUNCH:
  return "CLUTCH_INPUT_LAUNCH";
case Force_4bytes_size_launchActivationMode_e:
  return "Force_4bytes_size_launchActivationMode_e";
case SWITCH_INPUT_LAUNCH:
  return "SWITCH_INPUT_LAUNCH";
  }
 return NULL;
}
const char *getLog_format_e(log_format_e value){
switch(value) {
case Force_4_bytes_size_log_format:
  return "Force_4_bytes_size_log_format";
case LF_NATIVE:
  return "LF_NATIVE";
case LM_MLV:
  return "LM_MLV";
  }
 return NULL;
}
const char *getMaf_sensor_type_e(maf_sensor_type_e value){
switch(value) {
case Bosch0280218004:
  return "Bosch0280218004";
case Bosch0280218037:
  return "Bosch0280218037";
case CUSTOM:
  return "CUSTOM";
case DensoTODO:
  return "DensoTODO";
case Internal_ForceMyEnumIntSize_maf_sensor:
  return "Internal_ForceMyEnumIntSize_maf_sensor";
  }
 return NULL;
}
const char *getMass_storage_e(mass_storage_e value){
switch(value) {
case Force_4_bytes_size_mass_storage:
  return "Force_4_bytes_size_mass_storage";
case MS_ALWAYS:
  return "MS_ALWAYS";
case MS_AUTO:
  return "MS_AUTO";
case MS_NEVER:
  return "MS_NEVER";
  }
 return NULL;
}
const char *getOperation_mode_e(operation_mode_e value){
switch(value) {
case FOUR_STROKE_CAM_SENSOR:
  return "FOUR_STROKE_CAM_SENSOR";
case FOUR_STROKE_CRANK_SENSOR:
  return "FOUR_STROKE_CRANK_SENSOR";
case FOUR_STROKE_SYMMETRICAL_CRANK_SENSOR:
  return "FOUR_STROKE_SYMMETRICAL_CRANK_SENSOR";
case FOUR_STROKE_THREE_TIMES_CRANK_SENSOR:
  return "FOUR_STROKE_THREE_TIMES_CRANK_SENSOR";
case Force_4_bytes_size_operation_mode_e:
  return "Force_4_bytes_size_operation_mode_e";
case OM_NONE:
  return "OM_NONE";
case TWO_STROKE:
  return "TWO_STROKE";
  }
 return NULL;
}
const char *getPin_input_mode_e(pin_input_mode_e value){
switch(value) {
case PI_DEFAULT:
  return "PI_DEFAULT";
case PI_PULLDOWN:
  return "PI_PULLDOWN";
case PI_PULLUP:
  return "PI_PULLUP";
  }
 return NULL;
}
const char *getPin_mode_e(pin_mode_e value){
switch(value) {
case PO_DEFAULT:
  return "PO_DEFAULT";
case PO_OPENDRAIN:
  return "PO_OPENDRAIN";
case PO_PULLDOWN:
  return "PO_PULLDOWN";
case PO_PULLUP:
  return "PO_PULLUP";
  }
 return NULL;
}
const char *getPin_output_mode_e(pin_output_mode_e value){
switch(value) {
case OM_DEFAULT:
  return "OM_DEFAULT";
case OM_INVERTED:
  return "OM_INVERTED";
case OM_OPENDRAIN:
  return "OM_OPENDRAIN";
case OM_OPENDRAIN_INVERTED:
  return "OM_OPENDRAIN_INVERTED";
  }
 return NULL;
}
const char *getSensor_chart_e(sensor_chart_e value){
switch(value) {
case Internal_ForceMyEnumIntSize_sensor_chart:
  return "Internal_ForceMyEnumIntSize_sensor_chart";
case SC_AUX_FAST1:
  return "SC_AUX_FAST1";
case SC_DETAILED_RPM:
  return "SC_DETAILED_RPM";
case SC_MAP:
  return "SC_MAP";
case SC_OFF:
  return "SC_OFF";
case SC_RPM_ACCEL:
  return "SC_RPM_ACCEL";
case SC_TRIGGER:
  return "SC_TRIGGER";
  }
 return NULL;
}
const char *getSpi_device_e(spi_device_e value){
switch(value) {
case SPI_DEVICE_1:
  return "SPI_DEVICE_1";
case SPI_DEVICE_2:
  return "SPI_DEVICE_2";
case SPI_DEVICE_3:
  return "SPI_DEVICE_3";
case SPI_DEVICE_4:
  return "SPI_DEVICE_4";
case SPI_NONE:
  return "SPI_NONE";
  }
 return NULL;
}
const char *getSpi_speed_e(spi_speed_e value){
switch(value) {
case _150KHz:
  return "_150KHz";
case _1_25MHz:
  return "_1_25MHz";
case _2_5MHz:
  return "_2_5MHz";
case _5MHz:
  return "_5MHz";
  }
 return NULL;
}
const char *getTChargeMode_e(tChargeMode_e value){
switch(value) {
case Force_4bytes_size_tChargeMode_e:
  return "Force_4bytes_size_tChargeMode_e";
case TCHARGE_MODE_AIR_INTERP:
  return "TCHARGE_MODE_AIR_INTERP";
case TCHARGE_MODE_RPM_TPS:
  return "TCHARGE_MODE_RPM_TPS";
  }
 return NULL;
}
const char *getTiming_mode_e(timing_mode_e value){
switch(value) {
case Internal_ForceMyEnumIntSize_timing_mode:
  return "Internal_ForceMyEnumIntSize_timing_mode";
case TM_DYNAMIC:
  return "TM_DYNAMIC";
case TM_FIXED:
  return "TM_FIXED";
  }
 return NULL;
}
const char *getTle8888_mode_e(tle8888_mode_e value){
switch(value) {
case TL_AUTO:
  return "TL_AUTO";
case TL_HALL:
  return "TL_HALL";
case TL_MANUAL:
  return "TL_MANUAL";
case TL_SEMI_AUTO:
  return "TL_SEMI_AUTO";
  }
 return NULL;
}
const char *getTrigger_event_e(trigger_event_e value){
switch(value) {
case SHAFT_3RD_FALLING:
  return "SHAFT_3RD_FALLING";
case SHAFT_3RD_RISING:
  return "SHAFT_3RD_RISING";
case SHAFT_PRIMARY_FALLING:
  return "SHAFT_PRIMARY_FALLING";
case SHAFT_PRIMARY_RISING:
  return "SHAFT_PRIMARY_RISING";
case SHAFT_SECONDARY_FALLING:
  return "SHAFT_SECONDARY_FALLING";
case SHAFT_SECONDARY_RISING:
  return "SHAFT_SECONDARY_RISING";
  }
 return NULL;
}
const char *getTrigger_type_e(trigger_type_e value){
switch(value) {
case Force_4_bytes_size_trigger_type:
  return "Force_4_bytes_size_trigger_type";
case TT_2JZ_1_12:
  return "TT_2JZ_1_12";
case TT_2JZ_3_34:
  return "TT_2JZ_3_34";
case TT_36_2_2_2:
  return "TT_36_2_2_2";
case TT_3_1_CAM:
  return "TT_3_1_CAM";
case TT_60_2_VW:
  return "TT_60_2_VW";
case TT_BOSCH_QUICK_START:
  return "TT_BOSCH_QUICK_START";
case TT_DODGE_NEON_1995:
  return "TT_DODGE_NEON_1995";
case TT_DODGE_NEON_1995_ONLY_CRANK:
  return "TT_DODGE_NEON_1995_ONLY_CRANK";
case TT_DODGE_NEON_2003_CAM:
  return "TT_DODGE_NEON_2003_CAM";
case TT_DODGE_NEON_2003_CRANK:
  return "TT_DODGE_NEON_2003_CRANK";
case TT_DODGE_RAM:
  return "TT_DODGE_RAM";
case TT_DODGE_STRATUS:
  return "TT_DODGE_STRATUS";
case TT_FIAT_IAW_P8:
  return "TT_FIAT_IAW_P8";
case TT_FORD_ASPIRE:
  return "TT_FORD_ASPIRE";
case TT_GM_7X:
  return "TT_GM_7X";
case TT_GM_LS_24:
  return "TT_GM_LS_24";
case TT_HONDA_1_24:
  return "TT_HONDA_1_24";
case TT_HONDA_1_4_24:
  return "TT_HONDA_1_4_24";
case TT_HONDA_4_24:
  return "TT_HONDA_4_24";
case TT_HONDA_4_24_1:
  return "TT_HONDA_4_24_1";
case TT_HONDA_ACCORD_1_24_SHIFTED:
  return "TT_HONDA_ACCORD_1_24_SHIFTED";
case TT_HONDA_CBR_600:
  return "TT_HONDA_CBR_600";
case TT_HONDA_CBR_600_CUSTOM:
  return "TT_HONDA_CBR_600_CUSTOM";
case TT_HONDA_K_12_1:
  return "TT_HONDA_K_12_1";
case TT_JEEP_18_2_2_2:
  return "TT_JEEP_18_2_2_2";
case TT_JEEP_4_CYL:
  return "TT_JEEP_4_CYL";
case TT_MAZDA_DOHC_1_4:
  return "TT_MAZDA_DOHC_1_4";
case TT_MAZDA_MIATA_NA:
  return "TT_MAZDA_MIATA_NA";
case TT_MAZDA_MIATA_NB1:
  return "TT_MAZDA_MIATA_NB1";
case TT_MAZDA_MIATA_VVT_TEST:
  return "TT_MAZDA_MIATA_VVT_TEST";
case TT_MAZDA_SOHC_4:
  return "TT_MAZDA_SOHC_4";
case TT_MAZDA_Z5:
  return "TT_MAZDA_Z5";
case TT_MIATA_NB2_VVT_CAM:
  return "TT_MIATA_NB2_VVT_CAM";
case TT_MIATA_VVT:
  return "TT_MIATA_VVT";
case TT_MINI_COOPER_R50:
  return "TT_MINI_COOPER_R50";
case TT_MITSUBISHI:
  return "TT_MITSUBISHI";
case TT_NISSAN_SR20VE:
  return "TT_NISSAN_SR20VE";
case TT_NISSAN_SR20VE_360:
  return "TT_NISSAN_SR20VE_360";
case TT_ONE:
  return "TT_ONE";
case TT_ONE_PLUS_ONE:
  return "TT_ONE_PLUS_ONE";
case TT_ONE_PLUS_TOOTHED_WHEEL_60_2:
  return "TT_ONE_PLUS_TOOTHED_WHEEL_60_2";
case TT_RENIX_44_2_2:
  return "TT_RENIX_44_2_2";
case TT_RENIX_66_2_2_2:
  return "TT_RENIX_66_2_2_2";
case TT_ROVER_K:
  return "TT_ROVER_K";
case TT_SUBARU_7_6:
  return "TT_SUBARU_7_6";
case TT_SUBARU_SVX:
  return "TT_SUBARU_SVX";
case TT_TOOTHED_WHEEL:
  return "TT_TOOTHED_WHEEL";
case TT_TOOTHED_WHEEL_36_1:
  return "TT_TOOTHED_WHEEL_36_1";
case TT_TOOTHED_WHEEL_36_2:
  return "TT_TOOTHED_WHEEL_36_2";
case TT_TOOTHED_WHEEL_60_2:
  return "TT_TOOTHED_WHEEL_60_2";
case TT_UNUSED:
  return "TT_UNUSED";
  }
 return NULL;
}
const char *getTrigger_value_e(trigger_value_e value){
switch(value) {
case TV_FALL:
  return "TV_FALL";
case TV_RISE:
  return "TV_RISE";
  }
 return NULL;
}
const char *getTrigger_wheel_e(trigger_wheel_e value){
switch(value) {
case T_CHANNEL_3:
  return "T_CHANNEL_3";
case T_NONE:
  return "T_NONE";
case T_PRIMARY:
  return "T_PRIMARY";
case T_SECONDARY:
  return "T_SECONDARY";
  }
 return NULL;
}
const char *getUart_device_e(uart_device_e value){
switch(value) {
case UART_DEVICE_1:
  return "UART_DEVICE_1";
case UART_DEVICE_2:
  return "UART_DEVICE_2";
case UART_DEVICE_3:
  return "UART_DEVICE_3";
case UART_DEVICE_4:
  return "UART_DEVICE_4";
case UART_NONE:
  return "UART_NONE";
  }
 return NULL;
}
const char *getVvt_mode_e(vvt_mode_e value){
switch(value) {
case Force_4_bytes_size_vvt_mode:
  return "Force_4_bytes_size_vvt_mode";
case MIATA_NB2:
  return "MIATA_NB2";
case VVT_2JZ:
  return "VVT_2JZ";
case VVT_FIRST_HALF:
  return "VVT_FIRST_HALF";
case VVT_INACTIVE:
  return "VVT_INACTIVE";
case VVT_SECOND_HALF:
  return "VVT_SECOND_HALF";
  }
 return NULL;
}<|MERGE_RESOLUTION|>--- conflicted
+++ resolved
@@ -725,17 +725,10 @@
 switch(value) {
 case Force_4_bytes_size_engine_load_mode:
   return "Force_4_bytes_size_engine_load_mode";
-<<<<<<< HEAD
-case LM_ALPHA_N:
-  return "LM_ALPHA_N";
-=======
 case LM_ALPHA_N_2:
   return "LM_ALPHA_N_2";
 case LM_MOCK:
   return "LM_MOCK";
-case LM_PLAIN_MAF:
-  return "LM_PLAIN_MAF";
->>>>>>> 1c797572
 case LM_REAL_MAF:
   return "LM_REAL_MAF";
 case LM_SPEED_DENSITY:
