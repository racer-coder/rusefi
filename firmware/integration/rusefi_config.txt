--- conflicted
+++ resolved
@@ -459,12 +459,7 @@
 int sensorSnifferRpmThreshold;+Disable sensor sniffer above this rpm;"RPM",      1,     0,    0,30000,      0
 	int rpmHardLimit;set rpm_hard_limit X;"rpm",    1,      0,       0, 20000.0,        2
 
-
-<<<<<<< HEAD
-#define engine_load_mode_e_enum "INVALID", "Alpha-N/TPS", "INVALID", "SPEED DENSITY", "MAF Air Charge", "INVALID", "INVALID" 
-=======
-#define engine_load_mode_e_enum "MAF", "Alpha-N/TPS", "INVALID", "Speed Density", "MAF Air Charge", "Alpha-N", "INVALID"
->>>>>>> 6e2d811d
+#define engine_load_mode_e_enum "INVALID", "Alpha-N/TPS", "INVALID", "Speed Density", "MAF Air Charge", "Alpha-N", "INVALID"
 
 
 custom engine_load_mode_e 4 bits, U32, @OFFSET@, [0:2], @@engine_load_mode_e_enum@@
