--- conflicted
+++ resolved
@@ -44,10 +44,5 @@
 uint32_t backupRamLoad(backup_ram_e idx);
 // use backup-power RTC registers (non-volatile memory) to store the data
 void backupRamSave(backup_ram_e idx, uint32_t value);
-<<<<<<< HEAD
-=======
 // make sure that all changes are saved before we shutdown the MCU
 void backupRamFlush(void);
-
-#endif /* BACKUP_RAM_H_ */
->>>>>>> 995795ee
