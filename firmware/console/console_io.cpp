/**
 * @file	console_io.cpp
 *
 * @date Dec 29, 2012
 * @author Andrey Belomutskiy, (c) 2012-2020
 *
 * This file is part of rusEfi - see http://rusefi.com
 *
 * rusEFI can communicate with external universe via native USB or some sort of TTL mode
 * We have an interesting situation with TTL communication channels, we have
 * 1) SERIAL - this one was implemented first simply because the code was readily available (works on stm32)
 *    this one is most suitable for streaming HAL API
 *    this one is not great since each byte requires an IRQ and with enough IRQ delay we have a risk of data loss
 * 2) UART DMA - the best one since FIFO buffer reduces data loss (works on stm32)
 *    We have two halves of DMA buffer - one is used for TTL while rusEFI prepares next batch of data in the other side.
 *    We need idle support in order to not wait for the complete buffer to get full in order to recieve a message.
 *    Back when we were implementing this STM32_DMA_CR_HTIE was not available in ChibiOS driver so we have added it.
 *    we have custom rusEFI changes to ChibiOS HAL driver v1
 *    F7 uses driver v2 which currently does not have rusEFI changes.
 *    open question if fresh ChibiOS is better in this regard.
 * 3) UART this one is useful on platforms with hardware FIFO buffer like Kinetis.
 *    stm32 does not have such buffer so for stm32 UART without DMA has no advantages
 *
 *
 * rusEfi is free software; you can redistribute it and/or modify it under the terms of
 * the GNU General Public License as published by the Free Software Foundation; either
 * version 3 of the License, or (at your option) any later version.
 *
 * rusEfi is distributed in the hope that it will be useful, but WITHOUT ANY WARRANTY; without
 * even the implied warranty of MERCHANTABILITY or FITNESS FOR A PARTICULAR PURPOSE.  See the
 * GNU General Public License for more details.
 *
 * You should have received a copy of the GNU General Public License along with this program.
 * If not, see <http://www.gnu.org/licenses/>.
 */

#include "engine.h"
#include "console_io.h"
#include "os_util.h"
#include "tunerstudio.h"
#include "connector_uart_dma.h"

#if EFI_SIMULATOR
#include "rusEfiFunctionalTest.h"
#endif /*EFI_SIMULATOR */

EXTERN_ENGINE;

#if HAL_USE_SERIAL_USB
#include "usbcfg.h"
#include "usbconsole.h"
#define EFI_CONSOLE_USB_DEVICE SDU1
#define SERIAL_USB_DRIVER SerialUSBDriver
#endif /* HAL_USE_SERIAL_USB */

#ifdef EFI_CONSOLE_USB_DEVICE
extern SERIAL_USB_DRIVER EFI_CONSOLE_USB_DEVICE;
#endif /* EFI_CONSOLE_USB_DEVICE */


// 10 seconds
#define CONSOLE_WRITE_TIMEOUT 10000

static bool isSerialConsoleStarted = false;

static event_listener_t consoleEventListener;

bool consoleByteArrived = false;

void onDataArrived(void) {
	consoleByteArrived = true;
}


/**
 * @brief   Reads a whole line from the input channel.
 *
 * @param[in] chp       pointer to a @p BaseChannel object
 * @param[in] line      pointer to the line buffer
 * @param[in] size      buffer maximum length
 * @return              The operation status.
 * @retval TRUE         the channel was reset or CTRL-D pressed.
 * @retval FALSE        operation successful.
 */
/* let's keep this dead code for a bit
static bool getConsoleLine(BaseSequentialStream *chp, char *line, unsigned size) {
	char *p = line;

	while (true) {
		if (!isCommandLineConsoleReady()) {
			// we better do not read from serial before it is ready
			chThdSleepMilliseconds(10);
			continue;
		}

		short c = (short) streamGet(chp);
		onDataArrived();

#if defined(EFI_CONSOLE_SERIAL_DEVICE)

			uint32_t flags;
			chSysLock()
			;

			flags = chEvtGetAndClearFlagsI(&consoleEventListener);
			chSysUnlock()
			;
			if (flags & SD_OVERRUN_ERROR) {
//				firmwareError(OBD_PCM_Processor_Fault, "serial overrun");
			}

#endif

#if EFI_UART_ECHO_TEST_MODE
		// That's test code - let's test connectivity
		consolePutChar((uint8_t) c);
		continue;
#endif

		if (c < 0 || c == 4) {
			return true;
		}
		if (c == 8) {
			if (p != line) {
				// backspace
				consolePutChar((uint8_t) c);
				consolePutChar(0x20);
				consolePutChar((uint8_t) c);
				p--;
			}
			continue;
		}
		if (c == '\r') {
			consolePutChar('\r');
			consolePutChar('\n');
			*p = 0;
			return false;
		}
		if (c == '\n') {
			consolePutChar('\n');
			*p = 0;
			return false;
		}
		if (c < 0x20) {
			continue;
		}
		if (p < line + size - 1) {
			consolePutChar((uint8_t) c);
			*p++ = (char) c;
		}
	}
}
*/
CommandHandler console_line_callback;

#if (defined(EFI_CONSOLE_SERIAL_DEVICE) && ! EFI_SIMULATOR )
SerialConfig serialConfig = { 0, 0, USART_CR2_STOP1_BITS | USART_CR2_LINEN, 0 };
#endif

#if (defined(EFI_CONSOLE_UART_DEVICE) && ! EFI_SIMULATOR )
/* Note: This structure is modified from the default ChibiOS layout! */
UARTConfig uartConfig = {
	.txend1_cb = NULL, .txend2_cb = NULL, .rxend_cb = NULL, .rxchar_cb = NULL, .rxerr_cb = NULL, 
	.speed = 0, .cr1 = 0, .cr2 = 0/*USART_CR2_STOP1_BITS*/ | USART_CR2_LINEN, .cr3 = 0,
	.timeout_cb = NULL, .rxhalf_cb = NULL
};

// To use UART driver instead of Serial, we need to imitate "BaseChannel" streaming functionality
static msg_t _putt(void *, uint8_t b, sysinterval_t timeout) {
	int n = 1;
	uartSendTimeout(EFI_CONSOLE_UART_DEVICE, (size_t *)&n, &b, timeout);
	return MSG_OK;
}
static size_t _writet(void *, const uint8_t *bp, size_t n, sysinterval_t timeout) {
	uartSendTimeout(EFI_CONSOLE_UART_DEVICE, (size_t *)&n, bp, timeout);
	return n;
}
static msg_t _put(void *ip, uint8_t b) {
#ifdef UART_USE_BLOCKING_SEND
	// this version can be called from the locked state (no interrupts)
	uart_lld_blocking_send(EFI_CONSOLE_UART_DEVICE, 1, (void *)&b);
#else
	// uartSendTimeout() needs interrupts to wait for the end of transfer, so we have to unlock them temporary
	bool wasLocked = isLocked();
	if (wasLocked)
		unlockAnyContext();
	_putt(ip, b, CONSOLE_WRITE_TIMEOUT);
	if (wasLocked)
		lockAnyContext();
#endif /* UART_USE_BLOCKING_WRITE */
	return MSG_OK;
}
static size_t _write(void *ip, const uint8_t *bp, size_t n) {
	return _writet(ip, bp, n, CONSOLE_WRITE_TIMEOUT);
}
static msg_t _gett(void *, sysinterval_t /*timeout*/) {
	return 0;
}
static size_t _readt(void *, uint8_t */*bp*/, size_t /*n*/, sysinterval_t /*timeout*/) {
	return 0;
}
static msg_t _get(void *) {
	return 0;
}
static size_t _read(void *, uint8_t */*bp*/, size_t /*n*/) {
	return 0;
}
static msg_t _ctl(void *, unsigned int /*operation*/, void */*arg*/) {
	return MSG_OK;
}

// This is a "fake" channel for getConsoleChannel() filled with our handlers
static const struct BaseChannelVMT uartChannelVmt = {
  .instance_offset = (size_t)0, .write = _write, .read = _read, .put = _put, .get = _get,
  .putt = _putt, .gett = _gett, .writet = _writet, .readt = _readt, .ctl = _ctl
};
static const BaseChannel uartChannel = { .vmt = &uartChannelVmt };
#endif /* EFI_CONSOLE_UART_DEVICE */

ts_channel_s primaryChannel;

#if EFI_PROD_CODE || EFI_EGT

bool isUsbSerial(BaseChannel * channel) {
#if defined(EFI_CONSOLE_USB_DEVICE)
	return channel == (BaseChannel *) &EFI_CONSOLE_USB_DEVICE;
#else
	return false;
#endif /* EFI_CONSOLE_USB_DEVICE */
}
BaseChannel * getConsoleChannel(void) {
#if PRIMARY_UART_DMA_MODE
	if (primaryChannel.uartp != nullptr) {
		// primary channel is in DMA mode - we do not have a stream implementation for this.
		return nullptr;
	}
#endif

#if defined(EFI_CONSOLE_SERIAL_DEVICE)
	return (BaseChannel *) EFI_CONSOLE_SERIAL_DEVICE;
#endif /* EFI_CONSOLE_SERIAL_DEVICE */

#if defined(EFI_CONSOLE_UART_DEVICE)
	return (BaseChannel *) &uartChannel;
#endif /* EFI_CONSOLE_UART_DEVICE */

#if defined(EFI_CONSOLE_USB_DEVICE)
	return (BaseChannel *) &EFI_CONSOLE_USB_DEVICE;
#else
<<<<<<< HEAD
	return nullptr;
#endif /* HAL_USE_SERIAL_USB */
=======
	return NULL;
#endif /* EFI_CONSOLE_USB_DEVICE */
>>>>>>> 4463253a
}

bool isCommandLineConsoleReady(void) {
	return isSerialConsoleStarted;
}
#endif /* EFI_PROD_CODE || EFI_EGT */

#if !defined(EFI_CONSOLE_NO_THREAD)

static THD_WORKING_AREA(consoleThreadStack, CONNECTIVITY_THREAD_STACK);
static THD_FUNCTION(consoleThreadEntryPoint, arg) {
	(void) arg;
	chRegSetThreadName("console thread");

#if !PRIMARY_UART_DMA_MODE
	primaryChannel.channel = (BaseChannel *) getConsoleChannel();
#endif

#if EFI_TUNER_STUDIO
	runBinaryProtocolLoop(&primaryChannel);
#endif /* EFI_TUNER_STUDIO */
}

#endif /* EFI_CONSOLE_NO_THREAD */

void consolePutChar(int x) {
	BaseChannel * channel = getConsoleChannel();
	if (channel != nullptr) {
		chnWriteTimeout(channel, (const uint8_t *)&x, 1, CONSOLE_WRITE_TIMEOUT);
	}
}

void consoleOutputBuffer(const uint8_t *buf, int size) {
#if !EFI_UART_ECHO_TEST_MODE
	BaseChannel * channel = getConsoleChannel();
	if (channel != nullptr) {
		chnWriteTimeout(channel, buf, size, CONSOLE_WRITE_TIMEOUT);
	}
#endif /* EFI_UART_ECHO_TEST_MODE */
}

static Logging *logger;

void startConsole(Logging *sharedLogger, CommandHandler console_line_callback_p) {
	logger = sharedLogger;
	console_line_callback = console_line_callback_p;
#if 0
#if (defined(EFI_CONSOLE_USB_DEVICE) && ! EFI_SIMULATOR)
	/**
	 * This method contains a long delay, that's the reason why this is not done on the main thread
	 * TODO: actually now with some refactoring this IS on the main thread :(
	 */
	usb_serial_start();
	isSerialConsoleStarted = true;
#endif /* EFI_CONSOLE_USB_DEVICE */
#endif

#if (defined(EFI_CONSOLE_SERIAL_DEVICE) || defined(EFI_CONSOLE_UART_DEVICE)) && ! EFI_SIMULATOR
		efiSetPadMode("console RX", EFI_CONSOLE_RX_BRAIN_PIN, PAL_MODE_ALTERNATE(EFI_CONSOLE_AF));
		efiSetPadMode("console TX", EFI_CONSOLE_TX_BRAIN_PIN, PAL_MODE_ALTERNATE(EFI_CONSOLE_AF));
#endif


#if PRIMARY_UART_DMA_MODE && ! EFI_SIMULATOR
		primaryChannel.uartp = EFI_CONSOLE_UART_DEVICE;
		startUartDmaConnector(primaryChannel.uartp PASS_CONFIG_PARAMETER_SUFFIX);
		isSerialConsoleStarted = true;
#elif (defined(EFI_CONSOLE_SERIAL_DEVICE) && ! EFI_SIMULATOR)
		/*
		 * Activates the serial
		 * it is important to set 'NONE' as flow control! in terminal application on the PC
		 */
		serialConfig.speed = engineConfiguration->uartConsoleSerialSpeed;
		sdStart(EFI_CONSOLE_SERIAL_DEVICE, &serialConfig);

		chEvtRegisterMask((event_source_t *) chnGetEventSource(EFI_CONSOLE_SERIAL_DEVICE), &consoleEventListener, 1);
		isSerialConsoleStarted = true;
#elif (defined(EFI_CONSOLE_UART_DEVICE) && ! EFI_SIMULATOR)
		uartConfig.speed = engineConfiguration->uartConsoleSerialSpeed;
		uartStart(EFI_CONSOLE_UART_DEVICE, &uartConfig);
		isSerialConsoleStarted = true;
#endif /* EFI_CONSOLE_SERIAL_DEVICE || EFI_CONSOLE_UART_DEVICE */

#if !defined(EFI_CONSOLE_NO_THREAD)
	chThdCreateStatic(consoleThreadStack, sizeof(consoleThreadStack), NORMALPRIO, (tfunc_t)consoleThreadEntryPoint, NULL);
#endif /* EFI_CONSOLE_NO_THREAD */

}
<|MERGE_RESOLUTION|>--- conflicted
+++ resolved
@@ -247,13 +247,8 @@
 #if defined(EFI_CONSOLE_USB_DEVICE)
 	return (BaseChannel *) &EFI_CONSOLE_USB_DEVICE;
 #else
-<<<<<<< HEAD
 	return nullptr;
 #endif /* HAL_USE_SERIAL_USB */
-=======
-	return NULL;
-#endif /* EFI_CONSOLE_USB_DEVICE */
->>>>>>> 4463253a
 }
 
 bool isCommandLineConsoleReady(void) {
