--- conflicted
+++ resolved
@@ -177,10 +177,6 @@
 	// CRC on whole packet
 	uint32_t crc = crc32((void *) (writeBuffer + 2), 1); // command part of CRC
 	crc = crc32inc((void *) buf, crc, (uint32_t) (size)); // combined with packet CRC
-<<<<<<< HEAD
-	*(uint32_t *) (writeBuffer + 3) = SWAP_UINT32(crc);
-=======
->>>>>>> 7dae86cb
 
 	*(uint32_t *) (crcBuffer) = SWAP_UINT32(crc);
 
@@ -188,12 +184,7 @@
 	if (size > 0) {
 		sr5WriteData(tsChannel, (const uint8_t*)buf, size);      // body
 	}
-<<<<<<< HEAD
-
-	sr5WriteData(tsChannel, writeBuffer + 3, 4);      // CRC footer
-=======
 	sr5WriteData(tsChannel, crcBuffer, 4);      // CRC footer
->>>>>>> 7dae86cb
 }
 
 void sr5SendResponse(ts_channel_s *tsChannel, ts_response_format_e mode, const uint8_t * buffer, int size) {
