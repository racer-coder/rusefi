/**
 * @file	tunerstudio.cpp
 * @brief	Binary protocol implementation
 *
 * This implementation would not happen without the documentation
 * provided by Jon Zeeff (jon@zeeff.com)
 *
 *
 * @brief Integration with EFI Analytics Tuner Studio software
 *
 * Tuner Studio has a really simple protocol, a minimal implementation
 * capable of displaying current engine state on the gauges would
 * require only two commands: queryCommand and ochGetCommand
 *
 * queryCommand:
 * 		Communication initialization command. TunerStudio sends a single byte H
 * 		ECU response:
 * 			One of the known ECU id strings. We are using "MShift v0.01" id string.
 *
 * ochGetCommand:
 * 		Request for output channels state.TunerStudio sends a single byte O
 * 		ECU response:
 * 			A snapshot of output channels as described in [OutputChannels] section of the .ini file
 * 			The length of this block is 'ochBlockSize' property of the .ini file
 *
 * These two commands are enough to get working gauges. In order to start configuring the ECU using
 * tuner studio, three more commands should be implemented:
 *
 *
 * @date Oct 22, 2013
 * @author Andrey Belomutskiy, (c) 2012-2017
 *
 * This file is part of rusEfi - see http://rusefi.com
 *
 * rusEfi is free software; you can redistribute it and/or modify it under the terms of
 * the GNU General Public License as published by the Free Software Foundation; either
 * version 3 of the License, or (at your option) any later version.
 *
 * rusEfi is distributed in the hope that it will be useful, but WITHOUT ANY WARRANTY; without
 * even the implied warranty of MERCHANTABILITY or FITNESS FOR A PARTICULAR PURPOSE.  See the
 * GNU General Public License for more details.
 *
 * You should have received a copy of the GNU General Public License along with this program.
 * If not, see <http://www.gnu.org/licenses/>.
 *
 *
 * This file is part of rusEfi - see http://rusefi.com
 *
 * rusEfi is free software; you can redistribute it and/or modify it under the terms of
 * the GNU General Public License as published by the Free Software Foundation; either
 * version 3 of the License, or (at your option) any later version.
 *
 * rusEfi is distributed in the hope that it will be useful, but WITHOUT ANY WARRANTY; without
 * even the implied warranty of MERCHANTABILITY or FITNESS FOR A PARTICULAR PURPOSE.  See the
 * GNU General Public License for more details.
 *
 * You should have received a copy of the GNU General Public License along with this program.
 * If not, see <http://www.gnu.org/licenses/>.
 *
 */

#include "main.h"

#include "engine_state.h"
#include "tunerstudio.h"

#include "main_trigger_callback.h"
#include "flash_main.h"

#include "tunerstudio_io.h"
#include "tunerstudio_configuration.h"
#include "malfunction_central.h"
#include "console_io.h"
#include "crc.h"
#include "fl_protocol.h"

#include <string.h>
#include "engine_configuration.h"
#include "injector_central.h"
#include "svnversion.h"
#include "loggingcentral.h"
#include "status_loop.h"
#include "mmc_card.h"
#if EFI_SIMULATOR || defined(__DOXYGEN__)
#include "rusEfiFunctionalTest.h"
#endif

#if EFI_TUNER_STUDIO || defined(__DOXYGEN__)

EXTERN_ENGINE
;

extern persistent_config_container_s persistentState;

extern short currentPageId;

/**
 * note the use-case where text console port is switched into
 * binary port
 */
LoggingWithStorage tsLogger("binary");

/**
 * this is a local copy of the configuration. Any changes to this copy
 * have no effect until this copy is explicitly propagated to the main working copy
 */
persistent_config_s configWorkingCopy;

extern persistent_config_container_s persistentState;

static efitimems_t previousWriteReportMs = 0;

static ts_channel_s tsChannel;

static uint16_t BINARY_RESPONSE = (uint16_t) SWAP_UINT16(BINARY_SWITCH_TAG);

// this thread wants a bit extra stack
static THD_WORKING_AREA(tsThreadStack, 3 * UTILITY_THREAD_STACK_SIZE);

extern TunerStudioOutputChannels tsOutputChannels;

extern tunerstudio_counters_s tsState;

static void resetTs(void) {
	memset(&tsState, 0, sizeof(tsState));
}

static void printErrorCounters(void) {
	scheduleMsg(&tsLogger, "TunerStudio size=%d / total=%d / errors=%d / H=%d / O=%d / P=%d / B=%d",
			sizeof(tsOutputChannels), tsState.totalCounter, tsState.errorCounter, tsState.queryCommandCounter,
			tsState.outputChannelsCommandCounter, tsState.readPageCommandsCounter, tsState.burnCommandCounter);
	scheduleMsg(&tsLogger, "TunerStudio W=%d / C=%d / P=%d / page=%d", tsState.writeValueCommandCounter,
			tsState.writeChunkCommandCounter, tsState.pageCommandCounter, currentPageId);
//	scheduleMsg(&tsLogger, "page size=%d", getTunerStudioPageSize(currentPageId));
}

void printTsStats(void) {
#if EFI_PROD_CODE || defined(__DOXYGEN__)
	if (!isCommandLineConsoleOverTTL()) {
		scheduleMsg(&tsLogger, "TS RX on %s", hwPortname(engineConfiguration->binarySerialRxPin));

		scheduleMsg(&tsLogger, "TS TX on %s @%d", hwPortname(engineConfiguration->binarySerialTxPin),
				boardConfiguration->tunerStudioSerialSpeed);
	}
#endif /* EFI_PROD_CODE */

	printErrorCounters();

//	scheduleMsg(logger, "analogChartFrequency %d",
//			(int) (&engineConfiguration->analogChartFrequency) - (int) engineConfiguration);
//
//	int fuelMapOffset = (int) (&engineConfiguration->fuelTable) - (int) engineConfiguration;
//	scheduleMsg(logger, "fuelTable %d", fuelMapOffset);
//
//	int offset = (int) (&boardConfiguration->hip9011Gain) - (int) engineConfiguration;
//	scheduleMsg(&tsLogger, "hip9011Gain %d", offset);
//
//	offset = (int) (&engineConfiguration->crankingCycleBins) - (int) engineConfiguration;
//	scheduleMsg(&tsLogger, "crankingCycleBins %d", offset);
//
//	offset = (int) (&engineConfiguration->engineCycle) - (int) engineConfiguration;
//	scheduleMsg(&tsLogger, "engineCycle %d", offset);
}

static void setTsSpeed(int value) {
	boardConfiguration->tunerStudioSerialSpeed = value;
	printTsStats();
}

void tunerStudioDebug(const char *msg) {
#if EFI_TUNER_STUDIO_VERBOSE || defined(__DOXYGEN__)
	scheduleMsg(&tsLogger, "%s", msg);
#endif
}

char *getWorkingPageAddr(int pageIndex) {
	switch (pageIndex) {
	case 0:
		return (char*) &configWorkingCopy.engineConfiguration;
//	case 1:
//		return (char*) &configWorkingCopy.ve2Table;
//	case 2:
//		return (char*) &configWorkingCopy.fuelTable;
//	case 3:
//		return (char*) &configWorkingCopy.ignitionTable;
//	case 4:
//		return (char*) &configWorkingCopy.veTable;
//	case 5:
//		return (char*) &configWorkingCopy.afrTable;
//	case 6:
//		return (char*) &configWorkingCopy.injectionPhase;
//	case 2: // fuelTable
//	case 3: // ignitionTable
//	case 4: // veTable
//	case 5: // afrTable
//		return (char*) &configWorkingCopy.engineConfiguration + PAGE_0_SIZE + (pageIndex - 2) * 1024;
	}
	return NULL;
}

int getTunerStudioPageSize(int pageIndex) {
	switch (pageIndex) {
	case 0:
		return TOTAL_CONFIG_SIZE;
//	case 1:
//	case 2:
//	case 3:
//	case 4:
//	case 5:
//	case 6:
//		return PAGE_1_SIZE;
//	case 2:
//	case 3:
//	case 4:
//		return 1024;
	}
	return 0;
}

void handlePageSelectCommand(ts_channel_s *tsChannel, ts_response_format_e mode, uint16_t pageId) {
	tsState.pageCommandCounter++;

	currentPageId = pageId;
	scheduleMsg(&tsLogger, "PAGE %d", currentPageId);
	tsSendResponse(tsChannel, mode, NULL, 0);
}

static void onlineTuneBytes(int currentPageId, uint32_t offset, int count) {
	UNUSED(currentPageId);
	if (offset > sizeof(engine_configuration_s)) {
		int maxSize = sizeof(persistent_config_s) - offset;
		if (count > maxSize) {
			warning(CUSTOM_TS_OVERFLOW, "TS overflow %d %d", offset, count);
			return;
		}
		scheduleMsg(&tsLogger, "applying soft change from %d length %d", offset, count);
		memcpy(((char*) &persistentState.persistentConfiguration) + offset, ((char*) &configWorkingCopy) + offset,
				count);
	}
}

/**
 * read log file content for rusEfi console
 */
static void handleReadFileContent(ts_channel_s *tsChannel, short fileId, short offset, short length) {
#if EFI_PROD_CODE || defined(__DOXYGEN__)
	readLogFileContent(tsChannel->crcReadBuffer, fileId, offset, length);
#endif
}

/**
 * This command is needed to make the whole transfer a bit faster
 * @note See also handleWriteValueCommand
 */
void handleWriteChunkCommand(ts_channel_s *tsChannel, ts_response_format_e mode, short offset, short count,
		void *content) {
	tsState.writeChunkCommandCounter++;

	scheduleMsg(&tsLogger, "WRITE CHUNK mode=%d p=%d o=%d s=%d", mode, currentPageId, offset, count);

	if (offset > getTunerStudioPageSize(currentPageId)) {
		scheduleMsg(&tsLogger, "ERROR invalid offset %d", offset);
		tunerStudioError("ERROR: out of range");
		offset = 0;
	}

	if (count > getTunerStudioPageSize(currentPageId)) {
		tunerStudioError("ERROR: unexpected count");
		scheduleMsg(&tsLogger, "ERROR unexpected count %d", count);
		count = 0;
	}

	uint8_t * addr = (uint8_t *) (getWorkingPageAddr(currentPageId) + offset);
	memcpy(addr, content, count);
	onlineTuneBytes(currentPageId, offset, count);

	tsSendResponse(tsChannel, mode, NULL, 0);
}

void handleCrc32Check(ts_channel_s *tsChannel, ts_response_format_e mode, uint16_t pageId, uint16_t offset,
		uint16_t count) {
	tsState.crc32CheckCommandCounter++;

	count = SWAP_UINT16(count);

	count = getTunerStudioPageSize(pageId);

	scheduleMsg(&tsLogger, "CRC32 request: pageId %d offset %d size %d", pageId, offset, count);

	uint32_t crc = SWAP_UINT32(crc32((void * ) getWorkingPageAddr(0), count));

	scheduleMsg(&tsLogger, "CRC32 response: %x", crc);

	tsSendResponse(tsChannel, mode, (const uint8_t *) &crc, 4);
}

/**
 * 'Write' command receives a single value at a given offset
 * @note Writing values one by one is pretty slow
 */
void handleWriteValueCommand(ts_channel_s *tsChannel, ts_response_format_e mode, uint16_t page, uint16_t offset,
		uint8_t value) {
	UNUSED(tsChannel);
	UNUSED(mode);
	tsState.writeValueCommandCounter++;

	currentPageId = page;

	tunerStudioDebug("got W (Write)"); // we can get a lot of these

#if EFI_TUNER_STUDIO_VERBOSE || defined(__DOXYGEN__)
//	scheduleMsg(logger, "Page number %d\r\n", pageId); // we can get a lot of these
#endif

//	int size = sizeof(TunerStudioWriteValueRequest);
//	scheduleMsg(logger, "Reading %d\r\n", size);

	if (offset > getTunerStudioPageSize(currentPageId)) {
		tunerStudioError("ERROR: out of range2");
		scheduleMsg(&tsLogger, "ERROR offset %d", offset);
		offset = 0;
		return;
	}

	efitimems_t nowMs = currentTimeMillis();
	if (nowMs - previousWriteReportMs > 5) {
		previousWriteReportMs = nowMs;
		scheduleMsg(&tsLogger, "page %d offset %d: value=%d", currentPageId, offset, value);
	}

	getWorkingPageAddr(currentPageId)[offset] = value;

	onlineTuneBytes(currentPageId, offset, 1);

//	scheduleMsg(logger, "va=%d", configWorkingCopy.boardConfiguration.idleValvePin);
}

static void sendErrorCode(ts_channel_s *tsChannel) {
	tunerStudioWriteCrcPacket(tsChannel, TS_RESPONSE_CRC_FAILURE, NULL, 0);
}

void handlePageReadCommand(ts_channel_s *tsChannel, ts_response_format_e mode, uint16_t pageId, uint16_t offset,
		uint16_t count) {
	tsState.readPageCommandsCounter++;
	currentPageId = pageId;

#if EFI_TUNER_STUDIO_VERBOSE || defined(__DOXYGEN__)
	scheduleMsg(&tsLogger, "READ mode=%d page=%d offset=%d size=%d", mode, (int) currentPageId, offset, count);
#endif

	if (currentPageId >= PAGE_COUNT) {
		// something is not right here
		currentPageId = 0;
		tunerStudioError("ERROR: invalid page number");
		return;
	}

	int size = getTunerStudioPageSize(currentPageId);

	if (size < offset + count) {
		scheduleMsg(&tsLogger, "invalid offset/count %d/%d", offset, count);
		sendErrorCode(tsChannel);
		return;
	}

	const uint8_t *addr = (const uint8_t *) (getWorkingPageAddr(currentPageId) + offset);
	tsSendResponse(tsChannel, mode, addr, count);
#if EFI_TUNER_STUDIO_VERBOSE || defined(__DOXYGEN__)
//	scheduleMsg(&tsLogger, "Sending %d done", count);
#endif
}

void requestBurn(void) {
#if EFI_INTERNAL_FLASH || defined(__DOXYGEN__)
	setNeedToWriteConfiguration();
#endif
	incrementGlobalConfigurationVersion(PASS_ENGINE_PARAMETER_SIGNATURE);
}

static void sendResponseCode(ts_response_format_e mode, ts_channel_s *tsChannel, const uint8_t responseCode) {
	if (mode == TS_CRC) {
		tunerStudioWriteCrcPacket(tsChannel, responseCode, NULL, 0);
	}
}

/**
 * 'Burn' command is a command to commit the changes
 */
void handleBurnCommand(ts_channel_s *tsChannel, ts_response_format_e mode, uint16_t page) {
	efitimems_t nowMs = currentTimeMillis();
	tsState.burnCommandCounter++;

	scheduleMsg(&tsLogger, "got B (Burn) %s", mode == TS_PLAIN ? "plain" : "CRC");

	currentPageId = page;

#if EFI_TUNER_STUDIO_VERBOSE || defined(__DOXYGEN__)
	// pointless since we only have one page now
//	scheduleMsg(logger, "Page number %d", currentPageId);
#endif

// todo: how about some multi-threading?
	memcpy(&persistentState.persistentConfiguration, &configWorkingCopy, sizeof(persistent_config_s));

	requestBurn();
	sendResponseCode(mode, tsChannel, TS_RESPONSE_BURN_OK);
	scheduleMsg(&tsLogger, "BURN in %dms", currentTimeMillis() - nowMs);
}

static TunerStudioReadRequest readRequest;
static TunerStudioWriteChunkRequest writeChunkRequest;
static short int pageIn;

static bool isKnownCommand(char command) {
	return command == TS_HELLO_COMMAND || command == TS_READ_COMMAND || command == TS_OUTPUT_COMMAND
			|| command == TS_PAGE_COMMAND || command == TS_BURN_COMMAND || command == TS_SINGLE_WRITE_COMMAND
			|| command == TS_LEGACY_HELLO_COMMAND || command == TS_CHUNK_WRITE_COMMAND || command == TS_EXECUTE
			|| command == TS_IO_TEST_COMMAND
			|| command == TS_GET_FILE_RANGE
			|| command == TS_GET_TEXT || command == TS_CRC_CHECK_COMMAND
			|| command == TS_GET_FIRMWARE_VERSION;
}


void runBinaryProtocolLoop(ts_channel_s *tsChannel, bool isConsoleRedirect) {
	int wasReady = false;

	bool isFirstByte = true;

	while (true) {
		int isReady = tsIsReady(isConsoleRedirect);
		if (!isReady) {
			chThdSleepMilliseconds(10);
			wasReady = false;
			continue;
		}

		if (!wasReady) {
			wasReady = true;
//			scheduleSimpleMsg(&logger, "ts channel is now ready ", hTimeNow());
		}

		tsState.totalCounter++;

		uint8_t firstByte;
<<<<<<< HEAD
		int recieved = tunerStudioReadData(tsChannel, &firstByte, 1);
=======
		int received = chnReadTimeout(tsChannel->channel, &firstByte, 1, TS_READ_TIMEOUT);
>>>>>>> f8844a85
#if EFI_SIMULATOR || defined(__DOXYGEN__)
			logMsg("received %d\r\n", received);
#endif


		if (received != 1) {
//			tunerStudioError("ERROR: no command");
			continue;
		}
		onDataArrived();

		if (isFirstByte) {
			if (isStartOfFLProtocol(firstByte)) {

			}

		}
		isFirstByte = false;

//		scheduleMsg(logger, "Got first=%x=[%c]", firstByte, firstByte);
		if (handlePlainCommand(tsChannel, firstByte))
			continue;

		uint8_t secondByte;
<<<<<<< HEAD
		recieved = tunerStudioReadData(tsChannel, &secondByte, 1);
		if (recieved != 1) {
=======
		received = chnReadTimeout(tsChannel->channel, &secondByte, 1, TS_READ_TIMEOUT);
		if (received != 1) {
>>>>>>> f8844a85
			tunerStudioError("TS: ERROR: no second byte");
			continue;
		}
//		scheduleMsg(logger, "Got secondByte=%x=[%c]", secondByte, secondByte);

		uint32_t incomingPacketSize = firstByte * 256 + secondByte;

		if (incomingPacketSize == BINARY_SWITCH_TAG) {
			// we are here if we get a binary switch request while already in binary mode. We will just ignore it.
			tunerStudioWriteData(tsChannel, (const uint8_t *) &BINARY_RESPONSE, 2);
			continue;
		}

		if (incomingPacketSize == 0 || incomingPacketSize > (sizeof(tsChannel->crcReadBuffer) - CRC_WRAPPING_SIZE)) {
			scheduleMsg(&tsLogger, "TunerStudio: invalid size: %d", incomingPacketSize);
			tunerStudioError("ERROR: CRC header size");
			sendErrorCode(tsChannel);
			continue;
		}

<<<<<<< HEAD
		recieved = tunerStudioReadData(tsChannel, (uint8_t* )tsChannel->crcReadBuffer, 1);
		if (recieved != 1) {
=======
		received = chnReadTimeout(tsChannel->channel, (uint8_t* )tsChannel->crcReadBuffer, 1, TS_READ_TIMEOUT);
		if (received != 1) {
>>>>>>> f8844a85
			tunerStudioError("ERROR: did not receive command");
			continue;
		}

		char command = tsChannel->crcReadBuffer[0];
		if (!isKnownCommand(command)) {
			scheduleMsg(&tsLogger, "unexpected command %x", command);
			sendErrorCode(tsChannel);
			continue;
		}

#if EFI_SIMULATOR || defined(__DOXYGEN__)
			logMsg("command %c\r\n", command);
#endif


//		scheduleMsg(logger, "TunerStudio: reading %d+4 bytes(s)", incomingPacketSize);

<<<<<<< HEAD
		recieved = tunerStudioReadData(tsChannel, (uint8_t * ) (tsChannel->crcReadBuffer + 1),
				incomingPacketSize + CRC_VALUE_SIZE - 1);
=======
		received = chnReadTimeout(tsChannel->channel, (uint8_t * ) (tsChannel->crcReadBuffer + 1),
				incomingPacketSize + CRC_VALUE_SIZE - 1, TS_READ_TIMEOUT);
>>>>>>> f8844a85
		int expectedSize = incomingPacketSize + CRC_VALUE_SIZE - 1;
		if (received != expectedSize) {
			scheduleMsg(&tsLogger, "Got only %d bytes while expecting %d for command %c", received,
					expectedSize, command);
			tunerStudioError("ERROR: not enough bytes in stream");
			sendResponseCode(TS_CRC, tsChannel, TS_RESPONSE_UNDERRUN);
			continue;
		}

		uint32_t expectedCrc = *(uint32_t*) (tsChannel->crcReadBuffer + incomingPacketSize);

		expectedCrc = SWAP_UINT32(expectedCrc);

		uint32_t actualCrc = crc32(tsChannel->crcReadBuffer, incomingPacketSize);
		if (actualCrc != expectedCrc) {
			scheduleMsg(&tsLogger, "TunerStudio: CRC %x %x %x %x", tsChannel->crcReadBuffer[incomingPacketSize + 0],
					tsChannel->crcReadBuffer[incomingPacketSize + 1], tsChannel->crcReadBuffer[incomingPacketSize + 2],
					tsChannel->crcReadBuffer[incomingPacketSize + 3]);

			scheduleMsg(&tsLogger, "TunerStudio: command %c actual CRC %x/expected %x", tsChannel->crcReadBuffer[0],
					actualCrc, expectedCrc);
			tunerStudioError("ERROR: CRC issue");
			continue;
		}

//		scheduleMsg(logger, "TunerStudio: P00-07 %x %x %x %x %x %x %x %x", crcIoBuffer[0], crcIoBuffer[1],
//				crcIoBuffer[2], crcIoBuffer[3], crcIoBuffer[4], crcIoBuffer[5], crcIoBuffer[6], crcIoBuffer[7]);

		int success = tunerStudioHandleCrcCommand(tsChannel, tsChannel->crcReadBuffer, incomingPacketSize);
		if (!success)
			print("got unexpected TunerStudio command %x:%c\r\n", command, command);

	}
}

static THD_FUNCTION(tsThreadEntryPoint, arg) {
	(void) arg;
	chRegSetThreadName("tunerstudio thread");

	startTsPort(&tsChannel);

	runBinaryProtocolLoop(&tsChannel, false);
}

void syncTunerStudioCopy(void) {
	memcpy(&configWorkingCopy, &persistentState.persistentConfiguration, sizeof(persistent_config_s));
}

tunerstudio_counters_s tsState;
TunerStudioOutputChannels tsOutputChannels;

short currentPageId;

void tunerStudioError(const char *msg) {
	tunerStudioDebug(msg);
	printErrorCounters();
	tsState.errorCounter++;
}

/**
 * Query with CRC takes place while re-establishing connection
 * Query without CRC takes place on TunerStudio startup
 */
void handleQueryCommand(ts_channel_s *tsChannel, ts_response_format_e mode) {
	tsState.queryCommandCounter++;
#if EFI_TUNER_STUDIO_VERBOSE || defined(__DOXYGEN__)
	scheduleMsg(&tsLogger, "got S/H (queryCommand) mode=%d", mode);
	printTsStats();
#endif
	tsSendResponse(tsChannel, mode, (const uint8_t *) TS_SIGNATURE, strlen(TS_SIGNATURE) + 1);
}

/**
 * @brief 'Output' command sends out a snapshot of current values
 */
void handleOutputChannelsCommand(ts_channel_s *tsChannel, ts_response_format_e mode) {
	tsState.outputChannelsCommandCounter++;
	prepareTunerStudioOutputs();
	// this method is invoked too often to print any debug information
	tsSendResponse(tsChannel, mode, (const uint8_t *) &tsOutputChannels, sizeof(TunerStudioOutputChannels));
}

#define TEST_RESPONSE_TAG " ts_p_alive\r\n"

void handleTestCommand(ts_channel_s *tsChannel) {
	tsState.testCommandCounter++;
	static char testOutputBuffer[12];
	/**
	 * this is NOT a standard TunerStudio command, this is my own
	 * extension of the protocol to simplify troubleshooting
	 */
	tunerStudioDebug("got T (Test)");
	tunerStudioWriteData(tsChannel, (const uint8_t *) VCS_VERSION, sizeof(VCS_VERSION));
	chsnprintf(testOutputBuffer, sizeof(testOutputBuffer), " %d %d", engine->engineState.lastErrorCode, tsState.testCommandCounter);
	tunerStudioWriteData(tsChannel, (const uint8_t *) testOutputBuffer, strlen(testOutputBuffer));
	/**
	 * Please note that this response is a magic constant used by dev console for protocol detection
	 * @see EngineState#TS_PROTOCOL_TAG
	 */
	tunerStudioWriteData(tsChannel, (const uint8_t *) TEST_RESPONSE_TAG, sizeof(TEST_RESPONSE_TAG));
}

extern CommandHandler console_line_callback;

static void handleGetVersion(ts_channel_s *tsChannel, ts_response_format_e mode) {
	static char versionBuffer[32];
	chsnprintf(versionBuffer, sizeof(versionBuffer), "rusEFI v%d@%s", getRusEfiVersion(), VCS_VERSION);
	tsSendResponse(tsChannel, mode, (const uint8_t *) versionBuffer, strlen(versionBuffer) + 1);
}

static void handleGetText(ts_channel_s *tsChannel) {
	tsState.textCommandCounter++;

	int outputSize;
	char *output = swapOutputBuffers(&outputSize);
#if EFI_SIMULATOR || defined(__DOXYGEN__)
			logMsg("get test sending [%d]\r\n", outputSize);
#endif

	tunerStudioWriteCrcPacket(tsChannel, TS_RESPONSE_COMMAND_OK, output, outputSize);
#if EFI_SIMULATOR || defined(__DOXYGEN__)
			logMsg("sent [%d]\r\n", outputSize);
#endif
}

static void handleExecuteCommand(ts_channel_s *tsChannel, char *data, int incomingPacketSize) {
	tunerStudioWriteCrcPacket(tsChannel, TS_RESPONSE_COMMAND_OK, NULL, 0);
	data[incomingPacketSize] = 0;
	char *trimmed = efiTrim(data);
#if EFI_SIMULATOR || defined(__DOXYGEN__)
			logMsg("execute [%s]\r\n", trimmed);
#endif
	(console_line_callback)(trimmed);
}

/**
 * @return true if legacy command was processed, false otherwise
 */
bool handlePlainCommand(ts_channel_s *tsChannel, uint8_t command) {
	if (command == TS_HELLO_COMMAND || command == TS_HELLO_COMMAND_DEPRECATED) {
		scheduleMsg(&tsLogger, "Got naked Query command");
		handleQueryCommand(tsChannel, TS_PLAIN);
		return true;
	} else if (command == TS_TEST_COMMAND || command == 'T') {
		handleTestCommand(tsChannel);
		return true;
	} else if (command == TS_PAGE_COMMAND) {
<<<<<<< HEAD
		int recieved = tunerStudioReadData(tsChannel, (uint8_t * )&pageIn, sizeof(pageIn));
		if (recieved != sizeof(pageIn)) {
=======
		int received = chnReadTimeout(tsChannel->channel, (uint8_t * )&pageIn, sizeof(pageIn), TS_READ_TIMEOUT);
		if (received != sizeof(pageIn)) {
>>>>>>> f8844a85
			tunerStudioError("ERROR: not enough for PAGE");
			return true;
		}
		handlePageSelectCommand(tsChannel, TS_PLAIN, pageIn);
		return true;
	} else if (command == TS_BURN_COMMAND) {
		scheduleMsg(&tsLogger, "Got naked BURN");
		uint16_t page;
		int recieved = tunerStudioReadData(tsChannel, (uint8_t * )&page, sizeof(page));
		if (recieved != sizeof(page)) {
			tunerStudioError("ERROR: Not enough for plain burn");
			return true;
		}
		handleBurnCommand(tsChannel, TS_PLAIN, page);
		return true;
	} else if (command == TS_CHUNK_WRITE_COMMAND) {
		scheduleMsg(&tsLogger, "Got naked CHUNK_WRITE");
<<<<<<< HEAD
		int recieved = tunerStudioReadData(tsChannel, (uint8_t * )&writeChunkRequest, sizeof(writeChunkRequest));
		if (recieved != sizeof(writeChunkRequest)) {
			scheduleMsg(&tsLogger, "ERROR: Not enough for plain chunk write header: %d", recieved);
			tsState.errorCounter++;
			return true;
		}
		recieved = tunerStudioReadData(tsChannel, (uint8_t * )&tsChannel->crcReadBuffer, writeChunkRequest.count);
		if (recieved != writeChunkRequest.count) {
			scheduleMsg(&tsLogger, "ERROR: Not enough for plain chunk write content: %d while expecting %d", recieved,
=======
		int received = chnReadTimeout(tsChannel->channel, (uint8_t * )&writeChunkRequest, sizeof(writeChunkRequest),
				TS_READ_TIMEOUT);
		if (received != sizeof(writeChunkRequest)) {
			scheduleMsg(&tsLogger, "ERROR: Not enough for plain chunk write header: %d", received);
			tsState.errorCounter++;
			return true;
		}
		received = chnReadTimeout(tsChannel->channel, (uint8_t * )&tsChannel->crcReadBuffer, writeChunkRequest.count,
				TS_READ_TIMEOUT);
		if (received != writeChunkRequest.count) {
			scheduleMsg(&tsLogger, "ERROR: Not enough for plain chunk write content: %d while expecting %d", received,
>>>>>>> f8844a85
					writeChunkRequest.count);
			tsState.errorCounter++;
			return true;
		}
		currentPageId = writeChunkRequest.page;

		handleWriteChunkCommand(tsChannel, TS_PLAIN, writeChunkRequest.offset, writeChunkRequest.count,
				(uint8_t *) &tsChannel->crcReadBuffer);
		return true;
	} else if (command == TS_READ_COMMAND) {
		//scheduleMsg(logger, "Got naked READ PAGE???");
<<<<<<< HEAD
		int recieved = tunerStudioReadData(tsChannel, (uint8_t * )&readRequest, sizeof(readRequest));
		if (recieved != sizeof(readRequest)) {
=======
		int received = chnReadTimeout(tsChannel->channel, (uint8_t * )&readRequest, sizeof(readRequest),
				TS_READ_TIMEOUT);
		if (received != sizeof(readRequest)) {
>>>>>>> f8844a85
			tunerStudioError("Not enough for plain read header");
			return true;
		}
		handlePageReadCommand(tsChannel, TS_PLAIN, readRequest.page, readRequest.offset, readRequest.count);
		return true;
	} else if (command == TS_OUTPUT_COMMAND) {
		//scheduleMsg(logger, "Got naked Channels???");
		handleOutputChannelsCommand(tsChannel, TS_PLAIN);
		return true;
	} else if (command == TS_LEGACY_HELLO_COMMAND) {
		tunerStudioDebug("ignoring LEGACY_HELLO_COMMAND");
		return true;
	} else if (command == TS_COMMAND_F) {
		tunerStudioDebug("not ignoring F");
		tunerStudioWriteData(tsChannel, (const uint8_t *) PROTOCOL, strlen(PROTOCOL));
		return true;
	} else {
		return false;
	}
}


int tunerStudioHandleCrcCommand(ts_channel_s *tsChannel, char *data, int incomingPacketSize) {
	char command = data[0];
	data++;
	if (command == TS_HELLO_COMMAND || command == TS_HELLO_COMMAND_DEPRECATED) {
		tunerStudioDebug("got Query command");
		handleQueryCommand(tsChannel, TS_CRC);
	} else if (command == TS_GET_FIRMWARE_VERSION) {
		handleGetVersion(tsChannel, TS_CRC);
	} else if (command == TS_GET_TEXT) {
		handleGetText(tsChannel);
	} else if (command == TS_EXECUTE) {
		handleExecuteCommand(tsChannel, data, incomingPacketSize - 1);
	} else if (command == TS_OUTPUT_COMMAND) {
		handleOutputChannelsCommand(tsChannel, TS_CRC);
	} else if (command == TS_PAGE_COMMAND) {
		uint16_t page = *(uint16_t *) data;
		handlePageSelectCommand(tsChannel, TS_CRC, page);
	} else if (command == TS_GET_FILE_RANGE) {
		short fileId = *(uint16_t *) data;
		uint16_t offset = *(uint16_t *) (data + 2);
		uint16_t length = *(uint16_t *) (data + 4);
		handleReadFileContent(tsChannel, fileId, offset, length);
	} else if (command == TS_CHUNK_WRITE_COMMAND) {
		currentPageId = *(uint16_t *) data;
		uint16_t offset = *(uint16_t *) (data + 2);
		uint16_t count = *(uint16_t *) (data + 4);
		handleWriteChunkCommand(tsChannel, TS_CRC, offset, count, data + sizeof(TunerStudioWriteChunkRequest));
	} else if (command == TS_SINGLE_WRITE_COMMAND) {
		uint16_t page = *(uint16_t *) data;
		uint16_t offset = *(uint16_t *) (data + 2);
		uint8_t value = data[4];
		handleWriteValueCommand(tsChannel, TS_CRC, page, offset, value);
	} else if (command == TS_CRC_CHECK_COMMAND) {
		uint16_t page = *(uint16_t *) data;
		uint16_t offset = *(uint16_t *) (data + 2);
		uint16_t count = *(uint16_t *) (data + 4);
		handleCrc32Check(tsChannel, TS_CRC, page, offset, count);
	} else if (command == TS_BURN_COMMAND) {
		uint16_t page = *(uint16_t *) data;
		handleBurnCommand(tsChannel, TS_CRC, page);
	} else if (command == TS_READ_COMMAND) {
		uint16_t page = *(uint16_t *) data;
		uint16_t offset = *(uint16_t *) (data + 2);
		uint16_t count = *(uint16_t *) (data + 4);
		handlePageReadCommand(tsChannel, TS_CRC, page, offset, count);
	} else if (command == 't' || command == 'T') {
		handleTestCommand(tsChannel);
	} else if (command == TS_LEGACY_HELLO_COMMAND) {
		/**
		 * 'Q' is the query command used for compatibility with older ECUs
		 */
		tunerStudioDebug("ignoring Q");
	} else if (command == TS_COMMAND_F) {
		tunerStudioDebug("ignoring F");
		/**
		 * http://www.msextra.com/forums/viewtopic.php?f=122&t=48327
		 * Response from TS support: This is an optional command		 *
		 * "The F command is used to find what ini. file needs to be loaded in TunerStudio to match the controller.
		 * If you are able to just make your firmware ignore the command that would work.
		 * Currently on some firmware versions the F command is not used and is just ignored by the firmware as a unknown command."
		 */
	} else if (command == TS_IO_TEST_COMMAND) {
		uint16_t subsystem = SWAP_UINT16(*(short*)&data[0]);
		uint16_t index = SWAP_UINT16(*(short*)&data[2]);

#if EFI_PROD_CODE || defined(__DOXYGEN__)
		runIoTest(subsystem, index);
#endif
	} else {
		tunerStudioError("ERROR: ignoring unexpected command");
		return false;
	}
	return true;
}

void startTunerStudioConnectivity(void) {
	if (sizeof(persistent_config_s) != getTunerStudioPageSize(0))
		firmwareError(CUSTOM_OBD_TS_PAGE_MISMATCH, "TS page size mismatch: %d/%d", sizeof(persistent_config_s), getTunerStudioPageSize(0));

	if (sizeof(TunerStudioOutputChannels) != TS_OUTPUT_SIZE)
		firmwareError(CUSTOM_OBD_TS_OUTPUT_MISMATCH, "TS outputs size mismatch: %d/%d", sizeof(TunerStudioOutputChannels), TS_OUTPUT_SIZE);

	memset(&tsState, 0, sizeof(tsState));
	syncTunerStudioCopy();

	addConsoleAction("tsinfo", printTsStats);
	addConsoleAction("reset_ts", resetTs);
	addConsoleActionI("set_ts_speed", setTsSpeed);

	chThdCreateStatic(tsThreadStack, sizeof(tsThreadStack), NORMALPRIO, (tfunc_t)tsThreadEntryPoint, NULL);
}

#endif<|MERGE_RESOLUTION|>--- conflicted
+++ resolved
@@ -443,11 +443,7 @@
 		tsState.totalCounter++;
 
 		uint8_t firstByte;
-<<<<<<< HEAD
 		int recieved = tunerStudioReadData(tsChannel, &firstByte, 1);
-=======
-		int received = chnReadTimeout(tsChannel->channel, &firstByte, 1, TS_READ_TIMEOUT);
->>>>>>> f8844a85
 #if EFI_SIMULATOR || defined(__DOXYGEN__)
 			logMsg("received %d\r\n", received);
 #endif
@@ -472,13 +468,8 @@
 			continue;
 
 		uint8_t secondByte;
-<<<<<<< HEAD
 		recieved = tunerStudioReadData(tsChannel, &secondByte, 1);
 		if (recieved != 1) {
-=======
-		received = chnReadTimeout(tsChannel->channel, &secondByte, 1, TS_READ_TIMEOUT);
-		if (received != 1) {
->>>>>>> f8844a85
 			tunerStudioError("TS: ERROR: no second byte");
 			continue;
 		}
@@ -499,13 +490,8 @@
 			continue;
 		}
 
-<<<<<<< HEAD
 		recieved = tunerStudioReadData(tsChannel, (uint8_t* )tsChannel->crcReadBuffer, 1);
 		if (recieved != 1) {
-=======
-		received = chnReadTimeout(tsChannel->channel, (uint8_t* )tsChannel->crcReadBuffer, 1, TS_READ_TIMEOUT);
-		if (received != 1) {
->>>>>>> f8844a85
 			tunerStudioError("ERROR: did not receive command");
 			continue;
 		}
@@ -524,13 +510,8 @@
 
 //		scheduleMsg(logger, "TunerStudio: reading %d+4 bytes(s)", incomingPacketSize);
 
-<<<<<<< HEAD
 		recieved = tunerStudioReadData(tsChannel, (uint8_t * ) (tsChannel->crcReadBuffer + 1),
 				incomingPacketSize + CRC_VALUE_SIZE - 1);
-=======
-		received = chnReadTimeout(tsChannel->channel, (uint8_t * ) (tsChannel->crcReadBuffer + 1),
-				incomingPacketSize + CRC_VALUE_SIZE - 1, TS_READ_TIMEOUT);
->>>>>>> f8844a85
 		int expectedSize = incomingPacketSize + CRC_VALUE_SIZE - 1;
 		if (received != expectedSize) {
 			scheduleMsg(&tsLogger, "Got only %d bytes while expecting %d for command %c", received,
@@ -678,13 +659,8 @@
 		handleTestCommand(tsChannel);
 		return true;
 	} else if (command == TS_PAGE_COMMAND) {
-<<<<<<< HEAD
 		int recieved = tunerStudioReadData(tsChannel, (uint8_t * )&pageIn, sizeof(pageIn));
 		if (recieved != sizeof(pageIn)) {
-=======
-		int received = chnReadTimeout(tsChannel->channel, (uint8_t * )&pageIn, sizeof(pageIn), TS_READ_TIMEOUT);
-		if (received != sizeof(pageIn)) {
->>>>>>> f8844a85
 			tunerStudioError("ERROR: not enough for PAGE");
 			return true;
 		}
@@ -702,7 +678,6 @@
 		return true;
 	} else if (command == TS_CHUNK_WRITE_COMMAND) {
 		scheduleMsg(&tsLogger, "Got naked CHUNK_WRITE");
-<<<<<<< HEAD
 		int recieved = tunerStudioReadData(tsChannel, (uint8_t * )&writeChunkRequest, sizeof(writeChunkRequest));
 		if (recieved != sizeof(writeChunkRequest)) {
 			scheduleMsg(&tsLogger, "ERROR: Not enough for plain chunk write header: %d", recieved);
@@ -712,19 +687,6 @@
 		recieved = tunerStudioReadData(tsChannel, (uint8_t * )&tsChannel->crcReadBuffer, writeChunkRequest.count);
 		if (recieved != writeChunkRequest.count) {
 			scheduleMsg(&tsLogger, "ERROR: Not enough for plain chunk write content: %d while expecting %d", recieved,
-=======
-		int received = chnReadTimeout(tsChannel->channel, (uint8_t * )&writeChunkRequest, sizeof(writeChunkRequest),
-				TS_READ_TIMEOUT);
-		if (received != sizeof(writeChunkRequest)) {
-			scheduleMsg(&tsLogger, "ERROR: Not enough for plain chunk write header: %d", received);
-			tsState.errorCounter++;
-			return true;
-		}
-		received = chnReadTimeout(tsChannel->channel, (uint8_t * )&tsChannel->crcReadBuffer, writeChunkRequest.count,
-				TS_READ_TIMEOUT);
-		if (received != writeChunkRequest.count) {
-			scheduleMsg(&tsLogger, "ERROR: Not enough for plain chunk write content: %d while expecting %d", received,
->>>>>>> f8844a85
 					writeChunkRequest.count);
 			tsState.errorCounter++;
 			return true;
@@ -736,14 +698,8 @@
 		return true;
 	} else if (command == TS_READ_COMMAND) {
 		//scheduleMsg(logger, "Got naked READ PAGE???");
-<<<<<<< HEAD
 		int recieved = tunerStudioReadData(tsChannel, (uint8_t * )&readRequest, sizeof(readRequest));
 		if (recieved != sizeof(readRequest)) {
-=======
-		int received = chnReadTimeout(tsChannel->channel, (uint8_t * )&readRequest, sizeof(readRequest),
-				TS_READ_TIMEOUT);
-		if (received != sizeof(readRequest)) {
->>>>>>> f8844a85
 			tunerStudioError("Not enough for plain read header");
 			return true;
 		}
