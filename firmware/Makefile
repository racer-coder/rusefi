##############################################################################
# Build global options
# NOTE: Can be overridden externally.
#

CHIBIOS = ChibiOS
RULESPATH = $(CHIBIOS)/os/common/startup/ARMCMx/compilers/GCC
RULESFILE = $(RULESPATH)/rules.mk

include rusefi_rules.mk

# Define project name here
PROJECT = rusefi
PROJECT_DIR = .

# Imported source files and paths
CHIBIOS_CONTRIB = ChibiOS-Contrib

include rusefi.mk

# by default EXTRA_PARAMS is empty and we create 'debug' version of the firmware with additional assertions and statistics
# for 'release' options see 'clean_compile_two_versions.bat' file

ifeq ($(DEBUG_LEVEL_OPT),)
  # Default to a release build - but leave in debug info.  It doesn't change the hex/bin output.
  DEBUG_LEVEL_OPT = -O2 -ggdb -g3
  # Comment the above and uncomment the line below if you want to debug the firmware (it's difficult-to-impossible
  # to debug firmware with optimization enabled).
  # DEBUG_LEVEL_OPT = -O0 -ggdb -g3
endif


ifeq ($(CCACHE_DIR),)
 $(info No CCACHE_DIR)
else
 $(info CCACHE_DIR is ${CCACHE_DIR})
 CCPREFIX=ccache
endif


# Compiler options here.
ifeq ($(USE_OPT),)
  USE_OPT = $(EXTRA_PARAMS) $(DEBUG_LEVEL_OPT) $(RFLAGS) -fomit-frame-pointer -falign-functions=16
endif

USE_OPT += $(RUSEFI_OPT)

# C specific options here (added to USE_OPT).
ifeq ($(USE_COPT),)
  USE_COPT = -fgnu89-inline -std=gnu99 -Wno-error=implicit-fallthrough
endif

# C++ specific options here (added to USE_OPT).
ifeq ($(USE_CPPOPT),)
  USE_CPPOPT = -std=c++17 -Wno-register -fno-rtti -fno-threadsafe-statics -fno-exceptions -fno-use-cxa-atexit
endif

# Enable this if you want the linker to remove unused code and data
ifeq ($(USE_LINK_GC),)
  USE_LINK_GC = yes
endif

# Linker extra options here.
ifeq ($(USE_LDOPT),)
  USE_LDOPT =
endif

# Enable this if you want link time optimizations (LTO)
ifeq ($(USE_LTO),)
  USE_LTO = yes
endif

# If enabled, this option allows to compile the application in THUMB mode.
ifeq ($(USE_THUMB),)
  USE_THUMB = yes
endif

# Enable this if you want to see the full log while compiling.
ifeq ($(USE_VERBOSE_COMPILE),)
  USE_VERBOSE_COMPILE = no
endif

<<<<<<< HEAD
=======
# If enabled, this option makes the build process faster by not compiling
# modules not used in the current configuration.
ifeq ($(USE_SMART_BUILD),)
  USE_SMART_BUILD = yes
endif

>>>>>>> a0aeeb49
ifeq ($(USE_BOOTLOADER),)
  USE_BOOTLOADER = no
endif

ifeq ($(USE_FATFS),)
  USE_FATFS = yes
endif

#
# Build global options
##############################################################################

##############################################################################
# Architecture or project specific options
#

# Stack size to be allocated to the Cortex-M process stack. This stack is
# the stack used by the main() thread.
ifeq ($(USE_PROCESS_STACKSIZE),)
  USE_PROCESS_STACKSIZE = 0x0600
endif

# Stack size to the allocated to the Cortex-M main/exceptions stack. This
# stack is used for processing interrupts and exceptions.
ifeq ($(USE_EXCEPTIONS_STACKSIZE),)
  USE_EXCEPTIONS_STACKSIZE = 0x1000
endif

# Enables the use of FPU on Cortex-M4 (no, softfp, hard).
ifeq ($(USE_FPU),)
  USE_FPU = hard
endif

# and this is not working for be :( See https://github.com/rusefi/rusefi/issues/638
# use -j4 unless some value was specified
NUMJOBS=${NUMJOBS:-" -j4 "}

MAKEFLAGS += ${NUMJOBS}

#
# Architecture or project specific options
##############################################################################

##############################################################################
# Project, sources and paths
#

BOARDS_DIR = $(PROJECT_DIR)/config/boards

include $(PROJECT_DIR)/config/boards/$(PROJECT_BOARD)/board.mk

# If enabled, this option makes the build process faster by not compiling
# modules not used in the current configuration.
# without USE_SMART_BUILD all ChibiOS (including all drivers) are builded. And all drivers includes get included.
ifeq ($(USE_SMART_BUILD),)
  USE_SMART_BUILD = yes
endif
ifeq ($(CONFDIR),)
  CONFDIR = $(PROJECT_DIR)/config/stm32f4ems
endif

# Startup files.
include $(CPU_STARTUP_DIR)
# HAL-OSAL files (optional).
include $(CHIBIOS_CONTRIB)/os/hal/hal.mk
include $(CPU_PLATFORM_DIR)
include $(CHIBIOS)/os/hal/osal/rt/osal.mk
# RTOS files (optional).
include $(CHIBIOS)/os/rt/rt.mk
include $(CHIBIOS)/os/common/ports/ARMCMx/compilers/GCC/mk/port_v7m.mk

ifeq ($(USE_FATFS),yes)
include $(CHIBIOS)/os/various/fatfs_bindings/fatfs.mk
endif
include $(CHIBIOS)/os/various/cpp_wrappers/chcpp.mk

include console/binary/tunerstudio.mk
ifeq ($(USE_FATFS),yes)
include $(PROJECT_DIR)/ext/fatfs.mk
endif

include $(PROJECT_DIR)/config/engines/engines.mk
include $(PROJECT_DIR)/console/console.mk
include $(PROJECT_DIR)/controllers/controllers.mk
include $(PROJECT_DIR)/development/development.mk
include $(PROJECT_DIR)/hw_layer/hw_layer.mk
include $(PROJECT_DIR)/hw_layer/drivers/drivers.mk
include $(PROJECT_DIR)/hw_layer/sensors/sensors.mk
include $(PROJECT_DIR)/hw_layer/mass_storage/mass_storage.mk
include $(PROJECT_DIR)/init/init.mk
include $(PROJECT_DIR)/util/util.mk

ifeq ($(BOOTLOADERINC),)
  # include default bootloader code
  BOOTLOADERINC= $(PROJECT_DIR)/bootloader/
endif

ifeq ($(USE_BOOTLOADER),yes)
include $(PROJECT_DIR)/bootloader/bootloader.mk
endif

# Define linker script file here
ifeq ($(LDSCRIPT),)
  LDSCRIPT= config/stm32f4ems/STM32F407xG.ld
endif

# C sources that can be compiled in ARM or THUMB mode depending on the global
# setting.
CSRC = $(STARTUPSRC) \
	$(KERNSRC) \
	$(PORTSRC) \
	$(OSALSRC) \
	$(HALSRC) \
	$(HALSRC_CONTRIB) \
	$(PLATFORMSRC) \
	$(PLATFORMSRC_CONTRIB) \
	$(BOARDSRC) \
	$(BOOTLOADERSRC) \
	$(CHIBIOS)/os/ex/ST/lis302dl.c \
	$(CHIBIOS)/os/various/syscalls.c \
	$(CHIBIOS)/os/hal/lib/streams/memstreams.c \
	$(CHIBIOS)/os/hal/lib/streams/chprintf.c \
	${HW_MASS_STORAGE_SRC_C} \
	$(UTILSRC) \
	$(ENGINES_SRC) \
	$(CONSOLESRC) \
	$(DEV_SRC) \
	$(HW_LAYER_EMS) \
	$(HW_LAYER_DRIVERS_CORE) \
	$(HW_LAYER_DRIVERS) \
	$(CONTROLLERSSRC) \
	$(CONTROLLERS_ALGO_SRC) \
	$(CONTROLLERS_CORE_SRC) \
	$(CONTROLLERS_SENSORS_SRC) \
	$(FATFSSRC) \
	$(SYSTEMSRC) \
	main_hardfault.c

# C++ sources that can be compiled in ARM or THUMB mode depending on the global
# setting.
CPPSRC = $(CHCPPSRC) \
	$(TRIGGER_SRC_CPP) \
	$(TRIGGER_DECODERS_SRC_CPP) \
	$(DEV_SRC_CPP) \
	$(CONTROLLERS_ALGO_SRC_CPP) \
	$(SYSTEMSRC_CPP) \
	$(BOARDSRC_CPP) \
	$(ENGINES_SRC_CPP) \
	$(HW_LAYER_EMS_CPP) \
	$(HW_LAYER_DRIVERS_CPP) \
	$(HW_SENSORS_SRC) \
	$(TUNERSTUDIO_SRC_CPP) \
	$(CONSOLE_SRC_CPP) \
	$(CONTROLLERS_SENSORS_SRC_CPP) \
	$(CONTROLLERS_SRC_CPP) \
	$(UTILSRC_CPP) \
	$(CONTROLLERS_CORE_SRC_CPP) \
	$(CONTROLLERS_MATH_SRC_CPP) \
	$(INIT_SRC_CPP) \
	rusefi.cpp \
	main.cpp

# C sources to be compiled in ARM mode regardless of the global setting.
# NOTE: Mixing ARM and THUMB mode enables the -mthumb-interwork compiler
#       option that results in lower performance and larger code size.
ACSRC =

# C++ sources to be compiled in ARM mode regardless of the global setting.
# NOTE: Mixing ARM and THUMB mode enables the -mthumb-interwork compiler
#       option that results in lower performance and larger code size.
ACPPSRC =

# C sources to be compiled in THUMB mode regardless of the global setting.
# NOTE: Mixing ARM and THUMB mode enables the -mthumb-interwork compiler
#       option that results in lower performance and larger code size.
TCSRC =

# C sources to be compiled in THUMB mode regardless of the global setting.
# NOTE: Mixing ARM and THUMB mode enables the -mthumb-interwork compiler
#       option that results in lower performance and larger code size.
TCPPSRC =

# List ASM source files here
# List ASM source files here
ASMXSRC = $(STARTUPASM) $(PORTASM) $(OSALASM) \
	$(RUSEFIASM)

ifeq ($(CONFIGPATH),)
  CONFIGPATH=config/stm32f4ems
endif


INCDIR = $(CHIBIOS)/os/license \
        $(PORTINC) \
	$(OSALINC) \
	$(KERNINC) \
	$(TESTINC) \
	$(STARTUPINC) \
	$(HALINC) \
	$(HALINC_CONTRIB) \
	$(PLATFORMINC) \
	$(PLATFORMINC_CONTRIB) \
	$(BOARDINC) \
	$(BOOTLOADERINC) \
	$(CHCPPINC) \
	$(CHIBIOS)/os/hal/lib/streams \
	$(CHIBIOS)/os/various \
	$(CHIBIOS)/os/ex/ST \
	$(CHIBIOS)/os/hal/lib/peripherals/sensors \
	$(CONFIGPATH) \
	config/engines \
	config \
	ext \
	ext_algo \
	console_util \
	$(CONSOLE_INC) \
	$(HW_LAYER_INC) \
	$(PROJECT_DIR)/hw_layer/mass_storage \
	$(PROJECT_DIR)/hw_layer/serial_over_usb \
	$(PROJECT_DIR)/hw_layer/algo \
	$(PROJECT_DIR)/hw_layer/lcd \
	$(PROJECT_DIR)/hw_layer/mass_storage \
	$(HW_SENSORS_INC) \
	$(HW_INC) \
	$(HW_LAYER_DRIVERS_INC) \
	$(UTIL_INC) \
	init \
	$(DEVELOPMENT_DIR) \
	development/hw_layer \
	development/test \
	$(CONTROLLERS_INC)

#
# Project, sources and paths
##############################################################################

##############################################################################
# Compiler settings
#

MCU  = cortex-m4

ifeq ($(CROSS_COMPILE),)
  TRGT = arm-none-eabi-
else
  TRGT = $(CROSS_COMPILE)
endif
CC   = $(CCPREFIX) $(TRGT)gcc
CPPC = $(CCPREFIX) $(TRGT)g++
# Enable loading with g++ only if you need C++ runtime support.
# NOTE: You can use C++ even without C++ support if you are careful. C++
#       runtime support makes code size explode.
LD   = $(TRGT)gcc
#LD   = $(TRGT)g++
CP   = $(TRGT)objcopy
AS   = $(TRGT)gcc -x assembler-with-cpp
AR   = $(TRGT)ar
OD   = $(TRGT)objdump
SZ   = $(TRGT)size
HEX  = $(CP) -O ihex
BIN  = $(CP) -O binary

# ARM-specific options here
AOPT =

# THUMB-specific options here
TOPT = -mthumb -DTHUMB

# Define C warning options here
CWARN = -Wall -Wextra -Wstrict-prototypes

# Define C++ warning options here
CPPWARN = -Wall -Wextra

#
# Compiler settings
##############################################################################

##############################################################################
# Start of user section
#

# List all user C define here, like -D_DEBUG=1
UDEFS =

# Define ASM defines here
UADEFS =

# List all user directories here
UINCDIR =

# List the user directory to look for the libraries here
ULIBDIR =

# List all user libraries here
ULIBS = -lm

#
# End of user defines
##############################################################################

include $(RULESFILE)<|MERGE_RESOLUTION|>--- conflicted
+++ resolved
@@ -80,15 +80,12 @@
   USE_VERBOSE_COMPILE = no
 endif
 
-<<<<<<< HEAD
-=======
 # If enabled, this option makes the build process faster by not compiling
 # modules not used in the current configuration.
 ifeq ($(USE_SMART_BUILD),)
   USE_SMART_BUILD = yes
 endif
 
->>>>>>> a0aeeb49
 ifeq ($(USE_BOOTLOADER),)
   USE_BOOTLOADER = no
 endif
